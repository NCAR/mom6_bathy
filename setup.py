import setuptools

with open("README.md", "r") as fh:
    long_description = fh.read()

setuptools.setup(
    name="mom6_bathy",  # Replace with your own username
    version="0.0.1",
    author="Alper Altuntas",
    author_email="altuntas@ucar.edu",
    description="MOM6 simple grid and bathymetry generator",
    long_description=long_description,
    long_description_content_type="text/markdown",
    url="https://github.com/NCAR/mom6-bathy",
    packages=["mom6_bathy"],
    classifiers=[
        "Programming Language :: Python :: 3",
        "License :: OSI Approved :: MIT License",
        "Operating System :: OS Independent",
    ],
    python_requires=">=3.11.10,<3.12",
    install_requires=[
        "setuptools>=69.0,<69.1",
        "numpy>=1.26,<1.27",
        "xarray>=2023.12,<2024",
        "matplotlib>=3.9,<3.10",
        "scipy>=1.11,<1.12",
        "netcdf4>=1.6,<1.7",
        "jupyterlab>=4.0,<4.1",
        "ipympl>=0.9.4,<0.10",
        "ipywidgets>=8.1.1,<8.2",
        "sphinx>=8.1,<8.2",
        "sphinx_rtd_theme>=3.0,<3.1",
        "black>=24.1,<24.2",
        "pytest>=8.0",
<<<<<<< HEAD
        "gitpython>=3.1,<4.0",
        "cartopy>=0.23,<0.24"
    ]
=======
    ],
>>>>>>> c7ef5143
)<|MERGE_RESOLUTION|>--- conflicted
+++ resolved
@@ -33,11 +33,7 @@
         "sphinx_rtd_theme>=3.0,<3.1",
         "black>=24.1,<24.2",
         "pytest>=8.0",
-<<<<<<< HEAD
         "gitpython>=3.1,<4.0",
         "cartopy>=0.23,<0.24"
     ]
-=======
-    ],
->>>>>>> c7ef5143
 )