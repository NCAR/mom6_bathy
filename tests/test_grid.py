import pytest
import tempfile
import socket
import numpy as np
import xarray as xr
import pytest 
from mom6_bathy.grid import Grid
from mom6_bathy.topo import Topo
from utils import on_cisl_machine
<<<<<<< HEAD
import os


def test_is_tripolar():
    """Check if Grid.is_tripolar() and .is_cyclic_x() methods work correctly for different MOM grids."""

    if not on_cisl_machine():
        pytest.skip("This test is only for the derecho and casper machines")

    ds = xr.open_dataset(
        "/glade/p/cesmdata/cseg/inputdata/ocn/mom/gx1v6/ocean_hgrid_230424.nc"
    )
    assert not Grid.is_tripolar(ds)
    assert Grid.is_cyclic_x(ds)

    ds = xr.open_dataset(
        "/glade/p/cesmdata/cseg/inputdata/ocn/mom/tx0.66v1/ocean_hgrid_180829.nc"
    )
    assert Grid.is_tripolar(ds)
    assert Grid.is_cyclic_x(ds)

=======


def test_is_tripolar():
    """Check if Grid.is_tripolar() and .is_cyclic_x() methods work correctly for different MOM grids."""

    if not on_cisl_machine():
        pytest.skip("This test is only for the derecho and casper machines")

    ds = xr.open_dataset(
        "/glade/p/cesmdata/cseg/inputdata/ocn/mom/gx1v6/ocean_hgrid_230424.nc"
    )
    assert not Grid.is_tripolar(ds)
    assert Grid.is_cyclic_x(ds)

    ds = xr.open_dataset(
        "/glade/p/cesmdata/cseg/inputdata/ocn/mom/tx0.66v1/ocean_hgrid_180829.nc"
    )
    assert Grid.is_tripolar(ds)
    assert Grid.is_cyclic_x(ds)

>>>>>>> f5ec3061
    ds = xr.open_dataset(
        "/glade/p/cesmdata/cseg/inputdata/ocn/mom/tx2_3v2/ocean_hgrid_221123.nc"
    )
    assert Grid.is_tripolar(ds)
    assert Grid.is_cyclic_x(ds)

    ds = xr.open_dataset(
        "/glade/p/cesmdata/cseg/inputdata/ocn/mom/tx0.25v1/ocean_hgrid.nc"
    )
    assert Grid.is_tripolar(ds)
    assert Grid.is_cyclic_x(ds)


def test_regional_grid():
    """Test the creation of a regional grid object from scratch."""

    # attempt to create a regional grid object from scratch
    grid = Grid(
        nx=100,  # Number of grid points in x direction
        ny=50,  # Number of grid points in y direction
        lenx=10.0,  # grid length in x direction, e.g., 360.0 (degrees)
        leny=5.0,  # grid length in y direction
        cyclic_x=False,  # non-reentrant, rectangular domain
    )

    # create a corresponding bathymetry object
    topo = Topo(grid, min_depth=10.0)

    # set the bathymetry to a flat bottom
    topo.set_flat(D=2000.0)

    # write the bathymetry to a netcdf file
    with tempfile.TemporaryDirectory() as tmpdirname:

        # write horizontal grid to netcdf file
        grid.write_supergrid(tmpdirname + "/ocean_hgrid_1.nc")

        # write topo to netcdf file
        topo.write_topo(tmpdirname + "/ocean_topog_1.nc")

        # write cice grid file
        topo.write_cice_grid(tmpdirname + "/cice_grid_1.nc")

        # write SCRIP grid file
        topo.write_scrip_grid(tmpdirname + "/SCRIP_grid_1.nc")

        # ESMF mesh file
        topo.write_esmf_mesh(tmpdirname + "/ESMF_mesh_1.nc")


def test_global_grid():
    """Test the creation of a global grid object from scratch."""

    # attempt to create a global grid object with lenx = 10.0 : should raise an error
    with pytest.raises(AssertionError):
        grid = Grid(
            nx=100,  # Number of grid points in x direction
            ny=50,  # Number of grid points in y direction
            lenx=10.0,  # grid length in x direction, e.g., 360.0 (degrees)
            leny=180.0,  # grid length in y direction
            cyclic_x=True,  # reentrant, global domain
        )

    # Noew attempt to create a global grid object with lenx = 360.0: should work
    grid = Grid(
        nx=100,  # Number of grid points in x direction
        ny=50,  # Number of grid points in y direction
        lenx=360.0,  # grid length in x direction, e.g., 360.0 (degrees)
        leny=180.0,  # grid length in y direction
        cyclic_x=True,  # reentrant, global domain
    )

    # create a corresponding bathymetry object
    topo = Topo(grid, min_depth=10.0)

    # set the bathymetry to a flat bottom
    topo.set_flat(D=2000.0)

    # try spoon bathymetry
    topo.set_spoon(1000.0, 100.0, expdecay=1e8)

    # try bowl bathymetry
    topo.set_bowl(100.0, 0.0, expdecay=1e8)

    # confirm that all edge points have tmask = 0
    assert (topo.tmask[0, :] == 0).all()
    assert (topo.tmask[-1, :] == 0).all()
    assert (topo.tmask[:, -1] == 0).all()
    assert (topo.tmask[:, -1] == 0).all()

    # confirm the middle point has tmask = 1
    assert topo.tmask[25, 50] == 1


def test_from_file():
    """Test the creation of a grid object from a supergrid file."""

    if not on_cisl_machine():
        pytest.skip("This test is only for the derecho and casper machines")

    print ("Running test_from_file")
    supergrid_path = (
        "/glade/p/cesmdata/cseg/inputdata/ocn/mom/tx2_3v2/ocean_hgrid_221123.nc"
    )

    topo_path = (
        "/glade/p/cesmdata/inputdata/ocn/mom/tx2_3v2/ocean_topog_230413.nc"
    )

    grid = Grid.from_supergrid(supergrid_path)
    topo = Topo.from_topo_file(grid, topo_path)

    # write the bathymetry to a netcdf file
    with tempfile.TemporaryDirectory() as tmpdirname:

        # write horizontal grid to netcdf file
        grid.write_supergrid(tmpdirname + "/ocean_hgrid_2.nc")

        ds_orig = xr.open_dataset(supergrid_path)
        ds_new = xr.open_dataset(tmpdirname + "/ocean_hgrid_2.nc")

        assert (ds_orig.x == ds_new.x).all()
        assert (ds_orig.y == ds_new.y).all()
        assert (ds_orig.dx == ds_new.dx).all()
        assert (ds_orig.dy == ds_new.dy).all()

        topo.write_topo(tmpdirname + "/ocean_topog_2.nc")

        ds_orig = xr.open_dataset(topo_path)
        ds_new = xr.open_dataset(tmpdirname + "/ocean_topog_2.nc")

        assert (ds_orig['geolon'].data == ds_new['x'].data).all()


def test_equatorial_refinement():
    """Test equatorial refinement of the grid and confirm grid metrics are accurately updated."""

    grid = Grid(
        nx=180,  # Number of grid points in x direction
        ny=80,  # Number of grid points in y direction
        lenx=360.0,  # grid length in x direction, e.g., 360.0 (degrees)
        leny=160,  # grid length in y direction
        cyclic_x=True,  # reentrant, spherical domain
        ystart=-80,  # start/end 10 degrees above/below poles to avoid singularity
    )

    # First, define a refinement function along longitutes:
    from scipy import interpolate

    f = 0.5
    r_y = [-80, -30, -10, 10, 30, 80]  # transition latitudes
    r_f = [1, 1, f, f, 1, 1]  # inverse refinement factors at transition latitudes
    interp_func = interpolate.interp1d(r_y, r_f, kind=3)
    r_f_mapped = interp_func(grid.supergrid.y[1:, 0])
    r_f_mapped = np.where(r_f_mapped < 1.0, r_f_mapped, 1.0)
    r_f_mapped = np.where(r_f_mapped > f, r_f_mapped, f)

    # now, apply the refinement function to the grid
    super_dy = grid.supergrid.y[1:, 0] - grid.supergrid.y[:-1, 0]
    super_dy_new = super_dy.mean() * r_f_mapped / r_f_mapped.mean()  # normalize
    super_y_new = grid.supergrid.y[:, 0].copy()
    super_y_new[1:] = grid.supergrid.y[0, 0] + super_dy_new.cumsum()
    xdat, ydat = np.meshgrid(grid.supergrid.x[0, :], super_y_new)

    # update the supergrid
    grid.update_supergrid(xdat, ydat)

    # check that the dyt grid metric is accurately updated after the refinement and supergrid update
    assert np.isclose(grid.dyt[0, 0], 2.0 * grid.dyt[40, 0], rtol=1e-06)


if __name__ == "__main__":
    test_is_tripolar()
    test_regional_grid()
    test_global_grid()
    test_from_file()
    test_equatorial_refinement()



def test_get_rectangular_segment_info(get_rect_grid):
    grid = get_rect_grid
    res = Grid.get_bounding_boxes_of_rectangular_grid(grid)
    assert "east" in res.keys()
    assert "west" in res.keys()
    assert "north" in res.keys()
    assert "south" in res.keys()
    assert "lat_min" in res["east"].keys()


def test_slice_grid(get_rect_grid):
    grid = get_rect_grid
    sub = grid [1:,1:]
<<<<<<< HEAD
    assert sub.tlon[0][0] == grid.tlon[0][1]


@pytest.fixture
def simple_2by2_grid():
    # Create a simple 2x2 grid for testing
    grid = Grid(
        lenx=2.0,
        leny=2.0,
        nx=2,
        ny=2,
        xstart=0.0,
        ystart=0.0,
        name="testgrid",
    )
    return grid


def test_grid_properties(simple_2by2_grid):
    grid = simple_2by2_grid
    assert grid.nx == 2
    assert grid.ny == 2
    assert grid._supergrid.lenx == 2.0
    assert grid._supergrid.leny == 2.0
    assert grid.name == "testgrid"


def test_grid_sanitize_name():
    with pytest.raises(AssertionError):
        g = Grid(lenx=2.0, leny=2.0, nx=2, ny=2, name="bad name!@#")


def test_grid_get_indices(simple_2by2_grid):
    grid = simple_2by2_grid
    # Should return a valid index for the center
    j, i = grid.get_indices(grid.tlat.values[0, 0], grid.tlon.values[0, 0])
    assert 0 <= j < grid.ny
    assert 0 <= i < grid.nx


def test_grid_is_rectangular(simple_2by2_grid):
    assert simple_2by2_grid.is_rectangular()


def test_grid_slice(simple_2by2_grid):
    sub = simple_2by2_grid[0:1, 0:1]
    assert isinstance(sub, Grid)
    assert sub.nx == 1
    assert sub.ny == 1


def test_grid_supergrid_setter(simple_2by2_grid):
    sg = simple_2by2_grid.supergrid
    simple_2by2_grid.supergrid = sg  # Should not raise


def test_grid_to_netcdf_and_from_netcdf(tmp_path, simple_2by2_grid):
    path = tmp_path / "testgrid.nc"
    simple_2by2_grid.write_supergrid(str(path))
    assert os.path.exists(path)
    loaded = Grid.from_supergrid(path)
    assert loaded.nx == simple_2by2_grid.nx
    assert loaded.ny == simple_2by2_grid.ny
    assert loaded.name == simple_2by2_grid.name
=======
    assert sub.tlon[0][0] == grid.tlon[0][1]
>>>>>>> f5ec3061
<|MERGE_RESOLUTION|>--- conflicted
+++ resolved
@@ -1,3 +1,9 @@
+import pytest
+import tempfile
+import socket
+import numpy as np
+import xarray as xr
+import pytest 
 import pytest
 import tempfile
 import socket
@@ -7,7 +13,6 @@
 from mom6_bathy.grid import Grid
 from mom6_bathy.topo import Topo
 from utils import on_cisl_machine
-<<<<<<< HEAD
 import os
 
 
@@ -29,28 +34,6 @@
     assert Grid.is_tripolar(ds)
     assert Grid.is_cyclic_x(ds)
 
-=======
-
-
-def test_is_tripolar():
-    """Check if Grid.is_tripolar() and .is_cyclic_x() methods work correctly for different MOM grids."""
-
-    if not on_cisl_machine():
-        pytest.skip("This test is only for the derecho and casper machines")
-
-    ds = xr.open_dataset(
-        "/glade/p/cesmdata/cseg/inputdata/ocn/mom/gx1v6/ocean_hgrid_230424.nc"
-    )
-    assert not Grid.is_tripolar(ds)
-    assert Grid.is_cyclic_x(ds)
-
-    ds = xr.open_dataset(
-        "/glade/p/cesmdata/cseg/inputdata/ocn/mom/tx0.66v1/ocean_hgrid_180829.nc"
-    )
-    assert Grid.is_tripolar(ds)
-    assert Grid.is_cyclic_x(ds)
-
->>>>>>> f5ec3061
     ds = xr.open_dataset(
         "/glade/p/cesmdata/cseg/inputdata/ocn/mom/tx2_3v2/ocean_hgrid_221123.nc"
     )
@@ -244,7 +227,6 @@
 def test_slice_grid(get_rect_grid):
     grid = get_rect_grid
     sub = grid [1:,1:]
-<<<<<<< HEAD
     assert sub.tlon[0][0] == grid.tlon[0][1]
 
 
@@ -308,7 +290,4 @@
     loaded = Grid.from_supergrid(path)
     assert loaded.nx == simple_2by2_grid.nx
     assert loaded.ny == simple_2by2_grid.ny
-    assert loaded.name == simple_2by2_grid.name
-=======
-    assert sub.tlon[0][0] == grid.tlon[0][1]
->>>>>>> f5ec3061
+    assert loaded.name == simple_2by2_grid.name