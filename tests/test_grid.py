--- conflicted
+++ resolved
@@ -216,7 +216,6 @@
 
 def test_slice_grid(get_rect_grid):
     grid = get_rect_grid
-<<<<<<< HEAD
     sub = grid [1:,1:]
     assert sub.tlon[0][0] == grid.tlon[0][1]
 
@@ -293,7 +292,5 @@
         f.write("{}")
     files = Grid.list_metadata_files(tmp_path / "Grids")
     assert any("grid_testgrid.json" in f for f in files)
-=======
     sub = grid[1:, 1:]
-    assert sub.tlon[0][0] == grid.tlon[0][1]
->>>>>>> c7ef5143
+    assert sub.tlon[0][0] == grid.tlon[0][1]