# Configuration file for the Sphinx documentation builder.
#
# This file only contains a selection of the most common options. For a full
# list see the documentation:
# https://www.sphinx-doc.org/en/master/usage/configuration.html

# -- Path setup --------------------------------------------------------------

# If extensions (or modules to document with autodoc) are in another directory,
# add these directories to sys.path here. If the directory is relative to the
# documentation root, use os.path.abspath to make it absolute, like shown here.
import os
import sys
sys.path.insert(0, os.path.abspath('../mom6_bathy/'))
sys.path.insert(0, os.path.abspath('../mom6_bathy/midas/'))


# -- Project information -----------------------------------------------------

project = 'mom6_bathy'
copyright = '2024, NCAR'
author = 'NCAR'

# The full version, including alpha/beta/rc tags
release = '0.1'


# -- General configuration ---------------------------------------------------

# Add any Sphinx extension module names here, as strings. They can be
# extensions coming with Sphinx (named 'sphinx.ext.*') or your custom
# ones.
#import sphinx_rtd_theme
extensions = [
  "sphinx_rtd_theme",
  'sphinx.ext.napoleon',

]

# Add any paths that contain templates here, relative to this directory.
templates_path = ['_templates']

# List of patterns, relative to source directory, that match files and
# directories to ignore when looking for source files.
# This pattern also affects html_static_path and html_extra_path.
exclude_patterns = []


# -- Options for HTML output -------------------------------------------------

# The theme to use for HTML and HTML Help pages.  See the documentation for
# a list of builtin themes.
#
#html_theme = 'bizstyle'
html_theme = "sphinx_rtd_theme"

# Add any paths that contain custom static files (such as style sheets) here,
# relative to this directory. They are copied after the builtin static files,
# so a file named "default.css" will overwrite the builtin "default.css".
<<<<<<< HEAD
html_static_path = ["images"]
=======
html_static_path = ['_static']
>>>>>>> 37a380e3

# docstrings ----------------------
napoleon_numpy_docstring = True
autoclass_content = 'both'
<|MERGE_RESOLUTION|>--- conflicted
+++ resolved
@@ -57,11 +57,7 @@
 # Add any paths that contain custom static files (such as style sheets) here,
 # relative to this directory. They are copied after the builtin static files,
 # so a file named "default.css" will overwrite the builtin "default.css".
-<<<<<<< HEAD
 html_static_path = ["images"]
-=======
-html_static_path = ['_static']
->>>>>>> 37a380e3
 
 # docstrings ----------------------
 napoleon_numpy_docstring = True
