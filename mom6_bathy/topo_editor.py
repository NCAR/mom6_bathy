import matplotlib.pyplot as plt
import numpy as np
import matplotlib.patches as patches
import ipywidgets as widgets
import os
import cartopy.crs as ccrs
from matplotlib.ticker import MaxNLocator
from mom6_bathy.command_manager import TopoCommandManager
from mom6_bathy.edit_command import *
from mom6_bathy.git_utils import *

class TopoEditor(widgets.HBox):
<<<<<<< HEAD
    def __init__(self, topo, build_ui=True):
=======
    
    def __init__(self, topo):
        
>>>>>>> 37a380e3
        self.topo = topo
        self.ny = self.topo.depth.data.shape[0]
        self.nx = self.topo.depth.data.shape[1]

<<<<<<< HEAD
        # --- Command Manager ---
        self.current_branch = self.topo.tcm.get_current_branch()
        self._selected_cell = None
        self._original_depth = np.array(self.topo.depth.data)
        self._original_min_depth = self.topo.min_depth
=======
        self._field_mode = 'depth' # 'depth' or 'mask'
        self._selected_cell = None # none or (i, j, patch)
>>>>>>> 37a380e3

        # --- Build UI controls, plot, and observers ---
        self.construct_control_panel()
        self.construct_interactive_plot()
        self.construct_observances()
<<<<<<< HEAD
        self.update_undo_redo_buttons()

        # --- Initialize the widget layout ---
        super().__init__([self._control_panel, self._interactive_plot])

    def apply_edit(self, cmd):
        """Apply an edit command, update the UI, and autosave the working state."""
        self.topo.tcm.execute(cmd)
        self.trigger_refresh()

    def undo_last_edit(self, b=None):
        """Undo the last edit command and update the UI."""
        assert self.topo.tcm.undo()
        self.trigger_refresh()

    def redo_last_edit(self, b=None):
        """Redo the last undone edit command and update the UI."""
        assert self.topo.tcm.redo()
        self.trigger_refresh()

    def reset(self, change):
        """Reset the topo to its original state and update the UI."""
        self.topo.tcm.reset()
        self.trigger_refresh()

    def update_undo_redo_buttons(self):
        """Enable or disable the undo/redo buttons based on command history."""
        if hasattr(self, "_undo_button"):
            self._undo_button.disabled = not self.topo.tcm.undo(check_only=True)
        if hasattr(self, "_redo_button"):
            self._redo_button.disabled = not self.topo.tcm.redo(check_only=True)
=======

        super().__init__([
            self._control_panel,
            self._interactive_plot,
        ])
>>>>>>> 37a380e3

    def construct_interactive_plot(self):
        """
        Construct the interactive matplotlib plot for the topography editor.

        This sets up the main map display, colorbar, and coordinate formatting.
        The plot is embedded in a widget for use in the Jupyter interface.
        """
        # Close any existing figure to avoid memory leaks
        if hasattr(self, "fig") and self.fig is not None:
            plt.close(self.fig)
            self.fig = None
            self.ax = None

        plt.ioff()  # Turn off interactive mode for setup

        # Create the figure and axis with Cartopy projection
        self.fig = plt.figure(figsize=(7, 6))
        self.ax = self.fig.add_subplot(1, 1, 1, projection=ccrs.PlateCarree())

        # Set map extent based on grid longitude/latitude
        lon_min = float(self.topo._grid.qlon.data.min())
        lon_max = float(self.topo._grid.qlon.data.max())
        lat_min = float(self.topo._grid.qlat.data.min())
        lat_max = float(self.topo._grid.qlat.data.max())
        self.ax.set_extent([lon_min, lon_max, lat_min, lat_max], crs=ccrs.PlateCarree())

        # Custom coordinate formatter for mouse hover
        def format_coord(x, y):
            j, i = self.topo._grid.get_indices(y, x)
            return f'x={x:.2f}, y={y:.2f}, i={i}, j={j} depth={self.topo.depth.data[j, i]:.2f}'
        self.ax.format_coord = format_coord

<<<<<<< HEAD
        # Set up colormap and plot the depth field
        self.cmap = plt.get_cmap("viridis")
        self.cmap.set_under("w")
        self.im = self.ax.pcolormesh(
            self.topo._grid.qlon.data,
            self.topo._grid.qlat.data,
            self.topo.depth.data,
            vmin=self.topo.min_depth,
            cmap=self.cmap,
            transform=ccrs.PlateCarree(),
        )

        # Axis labels and title
        self.ax.set_title("Double click on a cell to change its depth.")
        self.ax.set_xlabel(
            f'x ({self.topo._grid.qlon.attrs.get("units", "degrees_east")})'
        )
        self.ax.set_ylabel(
            f'y ({self.topo._grid.qlat.attrs.get("units", "degrees_north")})'
        )

        # Add colorbar for depth
        self.cbar = self.fig.colorbar(
            self.im, ax=self.ax, orientation="vertical", pad=0.02
        )
        self.cbar.set_label(f"Depth ({self.topo.depth.units})")
        self.cbar.set_ticks(MaxNLocator(integer=True))

        # Enable toolbar and layout
        self.fig.canvas.toolbar_visible = True
        self.fig.canvas.toolbar_position = "top"
        self.fig.tight_layout()
        plt.ion()  # Restore interactive mode
=======
        # Minor ticks
        self.ax.set_xticks(np.arange(-.5, self.nx, 1), minor=True)
        self.ax.set_yticks(np.arange(-.5, self.ny, 1), minor=True)

        # Remove minor ticks
        self.ax.tick_params(which='minor', bottom=False, left=False)

        # Create a new colormap where the values below self.topo.min_depth are white
        # and the rest is the default colormap
        self.cmap = plt.get_cmap('viridis')
        self.cmap.set_under('w')

        # plot
        self.im = self.ax.pcolormesh(
            self.topo._grid.qlon.data,
            self.topo._grid.qlat.data,
            self.topo.depth.data, 
            vmin=self.topo.min_depth, 
            cmap=self.cmap, 
        )

        # title
        self.ax.set_title('Double click on a cell to change its depth.')

        # colorbar
        self.cbar = self.fig.colorbar(self.im)

        # colorbar title
        self.cbar.set_label(f'Depth ({self.topo.depth.units})')

        # Enforce Cbar integer values for easier mask/basinmask colorbar
        self.cbar.set_ticks(MaxNLocator(integer=True))  # Ensure ticks are integers 
        # x and y labels
        self.ax.set_xlabel(f'x ({self.topo._grid.qlon.units})')
        self.ax.set_ylabel(f'y ({self.topo._grid.qlat.units})')

        # Show navigation toolbar
        self.fig.canvas.toolbar_visible = True
        self.fig.canvas.toolbar_position = 'top'
>>>>>>> 37a380e3

        # Wrap the figure in a widget for display
        self._interactive_plot = widgets.HBox(
            children=(self.fig.canvas,),
            layout = {'border_left':'1px solid grey'}
        )

    def construct_control_panel(self):
        """
        Construct the control panel widgets for the topography editor.

        This includes controls for display mode, cell editing, undo/redo,
        snapshots, and git/domain management. The controls are grouped
        into logical sections for clarity.
        """
        # --- Display and global settings ---
        self._min_depth_specifier = widgets.BoundedFloatText(
            value=self.topo.min_depth,
            min=-1000.0,
            max=float(np.nanmax(self.topo.depth.data)),
            step=10.0,
            description='Min depth (m):',
            disabled=False,
            layout={'width': '80%'},
            style={'description_width': 'auto'}
        )
        self._display_mode_toggle = widgets.ToggleButtons(
            options=['depth', 'mask', 'basinmask'],
            description='Field:',
            disabled=False,
<<<<<<< HEAD
            tooltips=["Display depth values", "Display mask values", "Display Basins"],
            layout={"width": "90%", "display": "flex"},
            style={"description_width": "40px", "button_width": "85px"},
        )

        # --- Cell editing widgets ---
        self._selected_cell_label = widgets.Label(
            "Selected cell: None (double click to select a cell)."
        )
=======
            tooltips=['Display depth values', 'Display mask values', 'Display Basins'],
            layout={'width': '90%', 'display': 'flex'},
            style={'description_width': '100px', 'button_width': '90px'}
        )

        self._selected_cell_label = widgets.Label("Selected cell: None (double click on canvas to select a cell).")

>>>>>>> 37a380e3
        self._depth_specifier = widgets.FloatText(
            value=None,
            step=10.0,
            description='Depth (m):',
            disabled=True,
            placeholder='Select a cell first.',
            layout={'width': '80%'},
            style={'description_width': 'auto'}
        )

        # --- Basin editing widgets ---
        self._basin_specifier_toggle = widgets.Button(
            description="Erase Disconnected Basins",
            disabled=True,
            layout={'width': '90%', 'display': 'flex'},
            style={'description_width': '100px'}
        )
<<<<<<< HEAD
=======
        
>>>>>>> 37a380e3
        self._basin_specifier_delete_selected = widgets.Button(
            description="Erase Selected Basin",
            disabled=True,
            layout={'width': '90%', 'display': 'flex'},
            style={'description_width': '100px'}
        )
<<<<<<< HEAD
=======
        
>>>>>>> 37a380e3
        self._basin_specifier = widgets.Label(
            value='Basin Label Number: None',
            layout={'width': '80%'},
            style={'description_width': 'auto'}
        )

<<<<<<< HEAD
        # --- Undo/Redo/Reset ---
        self._undo_button = widgets.Button(
            description="Undo", disabled=True, layout={"width": "44%"}
        )
        self._redo_button = widgets.Button(
            description="Redo", disabled=True, layout={"width": "44%"}
        )
        self._reset_button = widgets.Button(
            description="Reset", layout={"width": "44%"}, button_style="danger"
        )

        # --- Snapshot controls ---
        self._tag_name = widgets.Text(
            value="",
            placeholder="Enter tag name",
            description="Name:",
            layout={"width": "90%"},
        )
        self._save_button = widgets.Button(
            description="Save Tag", layout={"width": "44%"}
        )

        self._git_branch_name = widgets.Text(
            value="",
            placeholder="New branch name",
            description="Branch:",
            layout={"width": "90%"},
        )
        self._git_create_branch_button = widgets.Button(
            description="Create Branch", layout={"width": "44%"}
        )
        self._git_branch_dropdown = widgets.Dropdown(
            options=self.topo.tcm.list_branches(),
            description="Checkout:",
            layout={"width": "90%"},
        )
        self._git_checkout_button = widgets.Button(
            description="Checkout", layout={"width": "44%"}
        )
        # --- Group controls into logical sections ---
        display_section = widgets.VBox(
            [
                widgets.HTML("<h3>Display</h3>"),
                self._display_mode_toggle,
            ]
        )
        global_settings_section = widgets.VBox(
            [
                widgets.HTML("<h3>Global Settings</h3>"),
                self._min_depth_specifier,
            ]
        )
        cell_editing_section = widgets.VBox(
            [
                widgets.HTML("<h3>Cell Editing</h3>"),
                self._selected_cell_label,
                self._depth_specifier,
            ]
        )
        basin_section = widgets.VBox(
            [
                widgets.HTML("<h3>Basin Selector</h3>"),
                self._basin_specifier,
                self._basin_specifier_toggle,
                self._basin_specifier_delete_selected,
            ]
        )
        history_section = widgets.VBox(
            [
                widgets.HTML("<h3>Edit History</h3>"),
                widgets.HBox(
                    [self._undo_button, self._redo_button, self._reset_button]
                ),
            ]
        )
        git_section = widgets.VBox(
            [
                # Domain controls
                widgets.HTML("<hr>"),
                # Snapshot controls
                self._tag_name,
                widgets.HBox([self._save_button]),
                widgets.HTML("<hr>"),
                # Git controls
                self._git_branch_name,
                widgets.HBox([self._git_create_branch_button]),
                self._git_branch_dropdown,
                self._git_checkout_button,
            ]
        )

        # --- Layout: always-visible controls and advanced accordions ---
        main_controls = widgets.VBox(
            [
                display_section,
                global_settings_section,
                cell_editing_section,
                basin_section,
                history_section,
            ]
        )
        git_accordion = widgets.Accordion(children=[git_section])
        git_accordion.set_title(0, "Git Version Control")
        git_accordion.selected_index = None  # collapsed by default

        # --- Combine everything into the control panel ---
        self._control_panel = widgets.VBox(
            [
                widgets.HTML("<h2>Topo Editor</h2>"),
                main_controls,
                git_accordion,
            ],
            layout={"width": "30%", "height": "100%", "overflow_y": "auto"},
        )
=======
        self._control_panel = widgets.VBox([
            widgets.HTML("<h2>Topo Editor</h2>"),
            widgets.HTML("<hr><h3>Display</h3>"),
            self._display_mode_toggle,
            widgets.HTML("<hr><h3>Global Settings</h3>"),
            self._min_depth_specifier,
            widgets.HTML("<hr><h3>Cell Editing</h3>"),
            self._selected_cell_label,
            self._depth_specifier,
            widgets.HTML("<hr><h3>Basin Selector</h3>"),
            self._basin_specifier,
            self._basin_specifier_toggle,
            self._basin_specifier_delete_selected
          ], layout= {'width': '30%', 'height': '100%'})

>>>>>>> 37a380e3

        # Set the current branch in the dropdown if available
        current_branch = self.topo.tcm.get_current_branch()
        if current_branch in self._git_branch_dropdown.options:
            self._git_branch_dropdown.value

<<<<<<< HEAD
    def refresh_display_mode(self, change):
        """Refresh the display mode of the topography plot based on the selected mode."""
        mode = change["new"]
        if mode == "depth":
            self.im.set_clim(
                vmin=self.topo.min_depth, vmax=float(np.nanmax(self.topo.depth.data))
            )
            self.im.set_array(self.topo.depth.data)
            self.im.set_clim(
                vmin=self.topo.min_depth, vmax=float(np.nanmax(self.topo.depth.data))
            )  # For some reason, this needs to be set twice to get the correct minimum bound
            self.cbar.set_label(f"Depth ({self.topo.depth.units})")
        elif mode == "mask":
=======
        mode = change['new']

        if mode == 'depth':
            self.im.set_clim(vmin = self.topo.min_depth, vmax = self.topo.depth.max(skipna=True).item())
            self.im.set_array(self.topo.depth.data)
            self.im.set_clim(vmin = self.topo.min_depth, vmax = self.topo.depth.max(skipna=True).item()) # For some reason, this needs to be set twice to get the correct minimum bound
            
            self.cbar.set_label(f'Depth ({self.topo.depth.units})')
        elif mode == 'mask':
>>>>>>> 37a380e3
            self.im.set_array(self.topo.tmask.data)
            self.im.set_clim((0, 1))
            self.cbar.set_label('Land Mask')
        elif mode == 'basinmask':
            self.im.set_array(self.topo.basintmask.data)
            self.im.set_clim((0,self.topo.basintmask.data.max()))
            self.cbar.set_label('Basin Mask')
        else:
            raise ValueError(f"Unknown display mode: {mode}")
        self.fig.canvas.draw_idle()

                
    def trigger_refresh(self):
<<<<<<< HEAD
        """Trigger a refresh of the interactive plot and min depth specifier."""
        self.refresh_display_mode({"new": self._display_mode_toggle.value})
        self._min_depth_specifier.value = self.topo.min_depth
        self.update_undo_redo_buttons()
=======
        self.refresh_display_mode({'new': self._display_mode_toggle.value})
>>>>>>> 37a380e3

    def _select_cell(self, i, j):
        """Select a cell in the topography grid and update the UI accordingly."""
        # Remove old patch if it exists
        if (
            self._selected_cell is not None
            and len(self._selected_cell) > 2
            and self._selected_cell[2] is not None
            and hasattr(self, "ax")
        ):
            try:
                self._selected_cell[2].remove()
            except Exception:
                pass

        polygon = None
        if hasattr(self, "ax"):
            try:
                qlon = self.topo._grid.qlon.data
                qlat = self.topo._grid.qlat.data
                if (j + 1 < qlon.shape[0]) and (i + 1 < qlon.shape[1]):
                    vertices = np.array(
                        [
                            [qlon[j, i], qlat[j, i]],
                            [qlon[j, i + 1], qlat[j, i + 1]],
                            [qlon[j + 1, i + 1], qlat[j + 1, i + 1]],
                            [qlon[j + 1, i], qlat[j + 1, i]],
                        ]
                    )
                    polygon = patches.Polygon(
                        vertices,
                        edgecolor="r",
                        facecolor="none",
                        alpha=0.8,
                        linewidth=2,
                        label="Selected cell",
                        transform=ccrs.PlateCarree(),
                    )
                    self.ax.add_patch(polygon)
                    self.fig.canvas.draw_idle()
            except Exception as e:
                print(f"Failed to draw polygon patch: {e}")

<<<<<<< HEAD
        self._selected_cell = (i, j, polygon)

        # UI updates
        if hasattr(self, "_selected_cell_label"):
            self._selected_cell_label.value = f"Selected cell: {i}, {j}"
        if hasattr(self, "_depth_specifier"):
            self._depth_specifier.disabled = False
            self._depth_specifier.value = self.topo.depth.data[j, i]
        if hasattr(self, "_basin_specifier"):
            label = self.topo.basintmask.data[j, i]
            self._basin_specifier.value = f"Basin Label Number: {str(label)}"
            if hasattr(self, "_basin_specifier_toggle") and hasattr(
                self, "_basin_specifier_delete_selected"
            ):
                if label != 0:
                    self._basin_specifier_toggle.disabled = False
                    self._basin_specifier_delete_selected.disabled = False
                else:
                    self._basin_specifier_toggle.disabled = True
                    self._basin_specifier_delete_selected.disabled = True
=======
        # If a cell was previously selected, remove the patch
        if self._selected_cell is not None:
            self._selected_cell[2].remove()
        # Create a patch to highlight the selected cell
        vertices = np.array([
            [self.topo._grid.qlon.data[j,i], self.topo._grid.qlat.data[j,i]],
            [self.topo._grid.qlon.data[j,i+1], self.topo._grid.qlat.data[j,i+1]],
            [self.topo._grid.qlon.data[j+1,i+1], self.topo._grid.qlat.data[j+1,i+1]],
            [self.topo._grid.qlon.data[j+1,i], self.topo._grid.qlat.data[j+1, i]],
        ])
        polygon = patches.Polygon(vertices, edgecolor='r', facecolor='none', alpha=0.8, linewidth=2, label='Selected cell')
        self.ax.add_patch(polygon)

        # Update the selected cell label
        self._selected_cell_label.value = f"Selected cell: {i}, {j}"

        # store the selected cell
        self._selected_cell = (i, j, polygon)
        
        # Enable the depth specifier
        self._depth_specifier.disabled = False
        self._depth_specifier.value = self.topo.depth.data[j, i]

        # Update Basin Specifier
        label = self.topo.basintmask.data[j,i]
        self._basin_specifier.value = "Basin Label Number: " + str(label)

        # If not land, manifest button
        if label != 0:
            self._basin_specifier_toggle.disabled = False
            self._basin_specifier_delete_selected.disabled = False
        else:
            self._basin_specifier_toggle.disabled = True
            self._basin_specifier_delete_selected.disabled = True
>>>>>>> 37a380e3


    def construct_observances(self):
        """Attach event observers and callbacks to all interactive widgets and plot elements."""
        # Display mode toggle
        self._display_mode_toggle.observe(
            self.refresh_display_mode, names="value", type="change"
        )

        # Double click event for cell selection on the plot
        self.fig.canvas.mpl_connect("button_press_event", self.on_double_click)

        # Min depth change observer
        self._min_depth_specifier.observe(
            self.on_min_depth_change, names="value", type="change"
        )

<<<<<<< HEAD
        # Basin erase buttons
        self._basin_specifier_toggle.on_click(self.erase_disconnected_basins)
        self._basin_specifier_delete_selected.on_click(self.erase_selected_basin)

        # Depth change observer for selected cell
        self._depth_specifier.observe(
            self.on_depth_change, names="value", type="change"
        )

        # Undo/Redo/Reset buttons
        self._undo_button.on_click(self.undo_last_edit)
        self._redo_button.on_click(self.redo_last_edit)
        self._reset_button.on_click(self.reset)

        # Snapshot controls
        self._save_button.on_click(self.on_tag)
=======
                # Get the coordinates of the click and retrieve the cell indices
                y, x = event.ydata, event.xdata
                j, i = self.topo._grid.get_indices(y, x)
                self._select_cell(i, j)
                
        self.fig.canvas.mpl_connect('button_press_event', on_double_click)

        def on_min_depth_change(change):
            self.topo.min_depth = change['new']
            self.trigger_refresh()

        self._min_depth_specifier.observe(
            on_min_depth_change,
            names='value',
            type='change'
        )
>>>>>>> 37a380e3

        # Git/domain controls
        self._git_create_branch_button.on_click(self.on_git_create_branch)
        self._git_checkout_button.on_click(self.on_git_checkout)
        self._display_mode_toggle.observe(
            self.refresh_display_mode,
            names='value',
            type='change'
        )

<<<<<<< HEAD
    # --- UI Callback Methods ---

    def on_tag(self, _btn=None):
        """Save the current state as a snapshot and commit it to the repository."""
        name = self._tag_name.value.strip()
        if not name:
            print("Enter a snapshot name!")
            return

        self.topo.tcm.tag(name)  # TODO: Save a tag!
        print(f"Saved tag '{name}'.")
        return

    def on_double_click(self, event):
        """Handle double-click events on the plot to select a cell."""
        if event.dblclick and event.xdata is not None and event.ydata is not None:
            # Convert lon/lat to grid indices
            j, i = self.topo._grid.get_indices(event.ydata, event.xdata)
            if 0 <= i < self.nx and 0 <= j < self.ny:
                self._select_cell(i, j)

    def on_min_depth_change(self, change):
        """Handle changes to the minimum depth specifier."""
        old_val = self.topo.min_depth
        new_val = change["new"]
        if old_val != new_val:
            cmd = MinDepthEditCommand(
                self.topo, attr="min_depth", new_value=new_val, old_value=old_val
            )
            self.apply_edit(cmd)
            self.update_undo_redo_buttons()

    def erase_disconnected_basins(self, b):
        """Erase all disconnected basins in the topography."""
        if self._selected_cell is None:
            return
        i, j, _ = self._selected_cell
        self.topo.erase_disconnected_basins(i, j)
        self.update_undo_redo_buttons()

    def erase_selected_basin(self, b):
        """Erase the basin associated with the currently selected cell."""
        if self._selected_cell is None:
            return
        i, j, _ = self._selected_cell
        self.topo.erase_selected_basin(i, j)
        self.update_undo_redo_buttons()

    def on_depth_change(self, change):
        """Handle changes to the depth specifier for the selected cell."""
        if self._selected_cell is None:
            return
        i, j, _ = self._selected_cell
        old_val = self.topo.depth.data[j, i]
        new_val = change["new"]
        if old_val == new_val:
            return
        cmd = DepthEditCommand(self.topo, [(j, i)], [new_val], old_values=[old_val])
        self.apply_edit(cmd)
        self.update_undo_redo_buttons()

    def on_git_create_branch(self, b):
        """Create a new git branch"""
        name = self._git_branch_name.value.strip()
        if not name:
            print("Please enter a branch name.")
            return
        try:
            branch = self.topo.tcm.create_branch(name)
            self._git_branch_dropdown.options = self.topo.tcm.list_branches()
            self._git_branch_dropdown.value = self.topo.tcm.get_current_branch()
        except Exception as e:
            print(f"Error creating branch: {str(e)}")

    def on_git_checkout(self, b):
        """Checkout the specified git branch."""
        target = self._git_branch_dropdown.value
        if not target:
            print("Please select a branch to checkout.")
            return
        try:
            self.topo.tcm.checkout(target)
            print(f"Checked out to branch '{target}'.")

            # Update branch dropdowns
            self._git_branch_dropdown.options = self.topo.tcm.list_branches()
            self._git_branch_dropdown.value = self.topo.tcm.get_current_branch()

            self.trigger_refresh()
        except Exception as e:
            print(f"Error checking out branch '{target}' with error {e}.")
=======
        def erase_disconnected_basins(b):
            if self._selected_cell is not None:
                
                i, j, _ = self._selected_cell
                ocean_mask_changed = np.where(self.topo.basintmask == self.topo.basintmask[j,i], 1, 0)
                self.topo.depth = self.topo.depth.where(ocean_mask_changed != 0, 0)
                self.trigger_refresh()

        self._basin_specifier_toggle.on_click(erase_disconnected_basins)
        
        def erase_selected_basin(b):
            if self._selected_cell is not None:
                
                i, j, _ = self._selected_cell
                ocean_mask_changed = np.where(self.topo.basintmask == self.topo.basintmask[j,i], 1, 0)
                self.topo.depth = np.where(ocean_mask_changed == 1, 0, self.topo.depth)
                self.trigger_refresh()
                
        self._basin_specifier_delete_selected.on_click(erase_selected_basin)
        
        def on_depth_change(change):
            if self._selected_cell is not None:
                i, j, _ = self._selected_cell
                self.topo.depth.data[j, i] = change['new']
                self.trigger_refresh()

        self._depth_specifier.observe(
            on_depth_change,
            names='value',
            type='change'
        )
>>>>>>> 37a380e3
<|MERGE_RESOLUTION|>--- conflicted
+++ resolved
@@ -9,34 +9,23 @@
 from mom6_bathy.edit_command import *
 from mom6_bathy.git_utils import *
 
+
 class TopoEditor(widgets.HBox):
-<<<<<<< HEAD
     def __init__(self, topo, build_ui=True):
-=======
-    
-    def __init__(self, topo):
-        
->>>>>>> 37a380e3
         self.topo = topo
         self.ny = self.topo.depth.data.shape[0]
         self.nx = self.topo.depth.data.shape[1]
 
-<<<<<<< HEAD
         # --- Command Manager ---
         self.current_branch = self.topo.tcm.get_current_branch()
         self._selected_cell = None
         self._original_depth = np.array(self.topo.depth.data)
         self._original_min_depth = self.topo.min_depth
-=======
-        self._field_mode = 'depth' # 'depth' or 'mask'
-        self._selected_cell = None # none or (i, j, patch)
->>>>>>> 37a380e3
 
         # --- Build UI controls, plot, and observers ---
         self.construct_control_panel()
         self.construct_interactive_plot()
         self.construct_observances()
-<<<<<<< HEAD
         self.update_undo_redo_buttons()
 
         # --- Initialize the widget layout ---
@@ -68,13 +57,6 @@
             self._undo_button.disabled = not self.topo.tcm.undo(check_only=True)
         if hasattr(self, "_redo_button"):
             self._redo_button.disabled = not self.topo.tcm.redo(check_only=True)
-=======
-
-        super().__init__([
-            self._control_panel,
-            self._interactive_plot,
-        ])
->>>>>>> 37a380e3
 
     def construct_interactive_plot(self):
         """
@@ -105,10 +87,10 @@
         # Custom coordinate formatter for mouse hover
         def format_coord(x, y):
             j, i = self.topo._grid.get_indices(y, x)
-            return f'x={x:.2f}, y={y:.2f}, i={i}, j={j} depth={self.topo.depth.data[j, i]:.2f}'
+            return f"x={x:.2f}, y={y:.2f}, i={i}, j={j} depth={self.topo.depth.data[j, i]:.2f}"
+
         self.ax.format_coord = format_coord
 
-<<<<<<< HEAD
         # Set up colormap and plot the depth field
         self.cmap = plt.get_cmap("viridis")
         self.cmap.set_under("w")
@@ -142,52 +124,10 @@
         self.fig.canvas.toolbar_position = "top"
         self.fig.tight_layout()
         plt.ion()  # Restore interactive mode
-=======
-        # Minor ticks
-        self.ax.set_xticks(np.arange(-.5, self.nx, 1), minor=True)
-        self.ax.set_yticks(np.arange(-.5, self.ny, 1), minor=True)
-
-        # Remove minor ticks
-        self.ax.tick_params(which='minor', bottom=False, left=False)
-
-        # Create a new colormap where the values below self.topo.min_depth are white
-        # and the rest is the default colormap
-        self.cmap = plt.get_cmap('viridis')
-        self.cmap.set_under('w')
-
-        # plot
-        self.im = self.ax.pcolormesh(
-            self.topo._grid.qlon.data,
-            self.topo._grid.qlat.data,
-            self.topo.depth.data, 
-            vmin=self.topo.min_depth, 
-            cmap=self.cmap, 
-        )
-
-        # title
-        self.ax.set_title('Double click on a cell to change its depth.')
-
-        # colorbar
-        self.cbar = self.fig.colorbar(self.im)
-
-        # colorbar title
-        self.cbar.set_label(f'Depth ({self.topo.depth.units})')
-
-        # Enforce Cbar integer values for easier mask/basinmask colorbar
-        self.cbar.set_ticks(MaxNLocator(integer=True))  # Ensure ticks are integers 
-        # x and y labels
-        self.ax.set_xlabel(f'x ({self.topo._grid.qlon.units})')
-        self.ax.set_ylabel(f'y ({self.topo._grid.qlat.units})')
-
-        # Show navigation toolbar
-        self.fig.canvas.toolbar_visible = True
-        self.fig.canvas.toolbar_position = 'top'
->>>>>>> 37a380e3
 
         # Wrap the figure in a widget for display
         self._interactive_plot = widgets.HBox(
-            children=(self.fig.canvas,),
-            layout = {'border_left':'1px solid grey'}
+            children=(self.fig.canvas,), layout={"border_left": "1px solid grey"}
         )
 
     def construct_control_panel(self):
@@ -204,16 +144,15 @@
             min=-1000.0,
             max=float(np.nanmax(self.topo.depth.data)),
             step=10.0,
-            description='Min depth (m):',
+            description="Min depth (m):",
             disabled=False,
-            layout={'width': '80%'},
-            style={'description_width': 'auto'}
+            layout={"width": "80%"},
+            style={"description_width": "auto"},
         )
         self._display_mode_toggle = widgets.ToggleButtons(
-            options=['depth', 'mask', 'basinmask'],
-            description='Field:',
+            options=["depth", "mask", "basinmask"],
+            description="Field:",
             disabled=False,
-<<<<<<< HEAD
             tooltips=["Display depth values", "Display mask values", "Display Basins"],
             layout={"width": "90%", "display": "flex"},
             style={"description_width": "40px", "button_width": "85px"},
@@ -223,53 +162,35 @@
         self._selected_cell_label = widgets.Label(
             "Selected cell: None (double click to select a cell)."
         )
-=======
-            tooltips=['Display depth values', 'Display mask values', 'Display Basins'],
-            layout={'width': '90%', 'display': 'flex'},
-            style={'description_width': '100px', 'button_width': '90px'}
-        )
-
-        self._selected_cell_label = widgets.Label("Selected cell: None (double click on canvas to select a cell).")
-
->>>>>>> 37a380e3
         self._depth_specifier = widgets.FloatText(
             value=None,
             step=10.0,
-            description='Depth (m):',
+            description="Depth (m):",
             disabled=True,
-            placeholder='Select a cell first.',
-            layout={'width': '80%'},
-            style={'description_width': 'auto'}
+            placeholder="Select a cell first.",
+            layout={"width": "80%"},
+            style={"description_width": "auto"},
         )
 
         # --- Basin editing widgets ---
         self._basin_specifier_toggle = widgets.Button(
             description="Erase Disconnected Basins",
             disabled=True,
-            layout={'width': '90%', 'display': 'flex'},
-            style={'description_width': '100px'}
-        )
-<<<<<<< HEAD
-=======
-        
->>>>>>> 37a380e3
+            layout={"width": "90%", "display": "flex"},
+            style={"description_width": "100px"},
+        )
         self._basin_specifier_delete_selected = widgets.Button(
             description="Erase Selected Basin",
             disabled=True,
-            layout={'width': '90%', 'display': 'flex'},
-            style={'description_width': '100px'}
-        )
-<<<<<<< HEAD
-=======
-        
->>>>>>> 37a380e3
+            layout={"width": "90%", "display": "flex"},
+            style={"description_width": "100px"},
+        )
         self._basin_specifier = widgets.Label(
-            value='Basin Label Number: None',
-            layout={'width': '80%'},
-            style={'description_width': 'auto'}
-        )
-
-<<<<<<< HEAD
+            value="Basin Label Number: None",
+            layout={"width": "80%"},
+            style={"description_width": "auto"},
+        )
+
         # --- Undo/Redo/Reset ---
         self._undo_button = widgets.Button(
             description="Undo", disabled=True, layout={"width": "44%"}
@@ -384,30 +305,12 @@
             ],
             layout={"width": "30%", "height": "100%", "overflow_y": "auto"},
         )
-=======
-        self._control_panel = widgets.VBox([
-            widgets.HTML("<h2>Topo Editor</h2>"),
-            widgets.HTML("<hr><h3>Display</h3>"),
-            self._display_mode_toggle,
-            widgets.HTML("<hr><h3>Global Settings</h3>"),
-            self._min_depth_specifier,
-            widgets.HTML("<hr><h3>Cell Editing</h3>"),
-            self._selected_cell_label,
-            self._depth_specifier,
-            widgets.HTML("<hr><h3>Basin Selector</h3>"),
-            self._basin_specifier,
-            self._basin_specifier_toggle,
-            self._basin_specifier_delete_selected
-          ], layout= {'width': '30%', 'height': '100%'})
-
->>>>>>> 37a380e3
 
         # Set the current branch in the dropdown if available
         current_branch = self.topo.tcm.get_current_branch()
         if current_branch in self._git_branch_dropdown.options:
             self._git_branch_dropdown.value
 
-<<<<<<< HEAD
     def refresh_display_mode(self, change):
         """Refresh the display mode of the topography plot based on the selected mode."""
         mode = change["new"]
@@ -421,38 +324,22 @@
             )  # For some reason, this needs to be set twice to get the correct minimum bound
             self.cbar.set_label(f"Depth ({self.topo.depth.units})")
         elif mode == "mask":
-=======
-        mode = change['new']
-
-        if mode == 'depth':
-            self.im.set_clim(vmin = self.topo.min_depth, vmax = self.topo.depth.max(skipna=True).item())
-            self.im.set_array(self.topo.depth.data)
-            self.im.set_clim(vmin = self.topo.min_depth, vmax = self.topo.depth.max(skipna=True).item()) # For some reason, this needs to be set twice to get the correct minimum bound
-            
-            self.cbar.set_label(f'Depth ({self.topo.depth.units})')
-        elif mode == 'mask':
->>>>>>> 37a380e3
             self.im.set_array(self.topo.tmask.data)
             self.im.set_clim((0, 1))
-            self.cbar.set_label('Land Mask')
-        elif mode == 'basinmask':
+            self.cbar.set_label("Land Mask")
+        elif mode == "basinmask":
             self.im.set_array(self.topo.basintmask.data)
-            self.im.set_clim((0,self.topo.basintmask.data.max()))
-            self.cbar.set_label('Basin Mask')
+            self.im.set_clim((0, self.topo.basintmask.data.max()))
+            self.cbar.set_label("Basin Mask")
         else:
             raise ValueError(f"Unknown display mode: {mode}")
         self.fig.canvas.draw_idle()
 
-                
     def trigger_refresh(self):
-<<<<<<< HEAD
         """Trigger a refresh of the interactive plot and min depth specifier."""
         self.refresh_display_mode({"new": self._display_mode_toggle.value})
         self._min_depth_specifier.value = self.topo.min_depth
         self.update_undo_redo_buttons()
-=======
-        self.refresh_display_mode({'new': self._display_mode_toggle.value})
->>>>>>> 37a380e3
 
     def _select_cell(self, i, j):
         """Select a cell in the topography grid and update the UI accordingly."""
@@ -496,7 +383,6 @@
             except Exception as e:
                 print(f"Failed to draw polygon patch: {e}")
 
-<<<<<<< HEAD
         self._selected_cell = (i, j, polygon)
 
         # UI updates
@@ -517,43 +403,6 @@
                 else:
                     self._basin_specifier_toggle.disabled = True
                     self._basin_specifier_delete_selected.disabled = True
-=======
-        # If a cell was previously selected, remove the patch
-        if self._selected_cell is not None:
-            self._selected_cell[2].remove()
-        # Create a patch to highlight the selected cell
-        vertices = np.array([
-            [self.topo._grid.qlon.data[j,i], self.topo._grid.qlat.data[j,i]],
-            [self.topo._grid.qlon.data[j,i+1], self.topo._grid.qlat.data[j,i+1]],
-            [self.topo._grid.qlon.data[j+1,i+1], self.topo._grid.qlat.data[j+1,i+1]],
-            [self.topo._grid.qlon.data[j+1,i], self.topo._grid.qlat.data[j+1, i]],
-        ])
-        polygon = patches.Polygon(vertices, edgecolor='r', facecolor='none', alpha=0.8, linewidth=2, label='Selected cell')
-        self.ax.add_patch(polygon)
-
-        # Update the selected cell label
-        self._selected_cell_label.value = f"Selected cell: {i}, {j}"
-
-        # store the selected cell
-        self._selected_cell = (i, j, polygon)
-        
-        # Enable the depth specifier
-        self._depth_specifier.disabled = False
-        self._depth_specifier.value = self.topo.depth.data[j, i]
-
-        # Update Basin Specifier
-        label = self.topo.basintmask.data[j,i]
-        self._basin_specifier.value = "Basin Label Number: " + str(label)
-
-        # If not land, manifest button
-        if label != 0:
-            self._basin_specifier_toggle.disabled = False
-            self._basin_specifier_delete_selected.disabled = False
-        else:
-            self._basin_specifier_toggle.disabled = True
-            self._basin_specifier_delete_selected.disabled = True
->>>>>>> 37a380e3
-
 
     def construct_observances(self):
         """Attach event observers and callbacks to all interactive widgets and plot elements."""
@@ -570,7 +419,6 @@
             self.on_min_depth_change, names="value", type="change"
         )
 
-<<<<<<< HEAD
         # Basin erase buttons
         self._basin_specifier_toggle.on_click(self.erase_disconnected_basins)
         self._basin_specifier_delete_selected.on_click(self.erase_selected_basin)
@@ -587,35 +435,14 @@
 
         # Snapshot controls
         self._save_button.on_click(self.on_tag)
-=======
-                # Get the coordinates of the click and retrieve the cell indices
-                y, x = event.ydata, event.xdata
-                j, i = self.topo._grid.get_indices(y, x)
-                self._select_cell(i, j)
-                
-        self.fig.canvas.mpl_connect('button_press_event', on_double_click)
-
-        def on_min_depth_change(change):
-            self.topo.min_depth = change['new']
-            self.trigger_refresh()
-
-        self._min_depth_specifier.observe(
-            on_min_depth_change,
-            names='value',
-            type='change'
-        )
->>>>>>> 37a380e3
 
         # Git/domain controls
         self._git_create_branch_button.on_click(self.on_git_create_branch)
         self._git_checkout_button.on_click(self.on_git_checkout)
         self._display_mode_toggle.observe(
-            self.refresh_display_mode,
-            names='value',
-            type='change'
-        )
-
-<<<<<<< HEAD
+            self.refresh_display_mode, names="value", type="change"
+        )
+
     # --- UI Callback Methods ---
 
     def on_tag(self, _btn=None):
@@ -706,37 +533,4 @@
 
             self.trigger_refresh()
         except Exception as e:
-            print(f"Error checking out branch '{target}' with error {e}.")
-=======
-        def erase_disconnected_basins(b):
-            if self._selected_cell is not None:
-                
-                i, j, _ = self._selected_cell
-                ocean_mask_changed = np.where(self.topo.basintmask == self.topo.basintmask[j,i], 1, 0)
-                self.topo.depth = self.topo.depth.where(ocean_mask_changed != 0, 0)
-                self.trigger_refresh()
-
-        self._basin_specifier_toggle.on_click(erase_disconnected_basins)
-        
-        def erase_selected_basin(b):
-            if self._selected_cell is not None:
-                
-                i, j, _ = self._selected_cell
-                ocean_mask_changed = np.where(self.topo.basintmask == self.topo.basintmask[j,i], 1, 0)
-                self.topo.depth = np.where(ocean_mask_changed == 1, 0, self.topo.depth)
-                self.trigger_refresh()
-                
-        self._basin_specifier_delete_selected.on_click(erase_selected_basin)
-        
-        def on_depth_change(change):
-            if self._selected_cell is not None:
-                i, j, _ = self._selected_cell
-                self.topo.depth.data[j, i] = change['new']
-                self.trigger_refresh()
-
-        self._depth_specifier.observe(
-            on_depth_change,
-            names='value',
-            type='change'
-        )
->>>>>>> 37a380e3
+            print(f"Error checking out branch '{target}' with error {e}.")