--- conflicted
+++ resolved
@@ -1,4 +1,5 @@
 import os
+import copy
 import copy
 from datetime import datetime
 from typing import Optional
@@ -133,11 +134,6 @@
         assert leny + ystart <= 90.0, "leny + ystart must be less than 90"
         assert tripolar_n is False, "tripolar not supported yet"
         assert displace_pole is False, "displaced pole not supported yet"
-        self.name = name
-<<<<<<< HEAD
-=======
-
->>>>>>> 7b666663
 
         srefine = 2  # supergrid refinement factor
 
@@ -156,146 +152,6 @@
             displace_pole=displace_pole,
         )
 
-<<<<<<< HEAD
-=======
-
->>>>>>> 7b666663
-    @property
-    def name(self) -> str:
-        """Name of the grid."""
-        return self._name
-    
-    @property
-    def kdtree(self) -> cKDTree:
-        """KDTree for fast nearest neighbor search."""
-        if not hasattr(self, "_kdtree") or self._kdtree is None:
-            self._kdtree = cKDTree(np.column_stack((self.tlat.values.flatten(), self.tlon.values.flatten())))
-        return self._kdtree
-    
-    @name.setter
-    def name(self, new_name: str) -> None:
-<<<<<<< HEAD
-        assert (
-            new_name is None or new_name.replace("_", "").isalnum()
-        ), "Grid name must be alphanumeric"
-=======
-        assert new_name is None or new_name.replace("_", "").isalnum(), "Grid name must be alphanumeric"
->>>>>>> 7b666663
-        self._name = new_name
-    
-    def __getitem__(self, slices) -> xr.DataArray:
-        """
-        Get a subgrid copy based on the provided slices.
-
-        Parameters
-        ----------
-        slices : tuple
-            A tuple of two slices, e.g., [A:B:C, D:E:F]
-            The first slice A:B:C corresponds to the j-axis (y-axis) and the second
-            slice D:E:F corresponds to the i-axis (x-axis). Examples:
-            grid[0:10, 0:20] or grid[:, 0:20] or grid[0:10, :].
-
-        Returns
-        -------
-        Grid
-            A new Grid instance representing the subgrid defined by the slices.
-        """
-
-        # Check if args are a tuple of two slices
-        assert isinstance(slices, tuple) and len(slices) == 2 and \
-            all(isinstance(s, slice) for s in slices), \
-            "Must provide both j and i slices when indexing the grid. "\
-            "Examples: grid[0:10, 0:20] or grid[:, 0:20] or grid[0:10, :]."
-
-        j_slice, i_slice = slices
-
-        # If both slices are None, return a deep copy of the grid
-        if j_slice == slice(None) and i_slice == slice(None):
-            return copy.deepcopy(self)
-
-        # Get the slice bounds and steps 
-        j_low, j_high, j_step = (
-            j_slice.start or 0,
-            j_slice.stop or self.ny,
-            j_slice.step or 1,
-        )
-        i_low, i_high, i_step = (
-            i_slice.start or 0,
-            i_slice.stop or self.nx,
-            i_slice.step or 1,
-        )
-
-        # Negative indices to positive indices
-        if j_low < 0:
-            j_low = (j_low + self.ny) % self.ny
-        if i_low < 0:
-            i_low = (i_low + self.nx) % self.nx
-        if j_high < 0:
-            j_high = (j_high + self.ny) % self.ny
-        if i_high < 0:
-            i_high = (i_high + self.nx) % self.nx
-
-        # Sanity checks for slice bounds and steps
-        assert j_low >= 0, "Lower j slice bound must be non-negative"
-        assert i_low >= 0, "Lower i slice bound must be non-negative"
-        assert j_step > 0, "j slice step must be positive"
-        assert i_step > 0, "i slice step must be positive"
-        assert j_low < self.ny, "Lower j slice bound exceeds the grid's ny dimension"
-        assert i_low < self.nx, "Lower i slice bound exceeds the grid's nx dimension"
-        assert j_high > j_low, "Upper j slice bound must be greater than lower j slice bound"
-        assert i_high > i_low, "Upper i slice bound must be greater than lower i slice bound"
-        assert j_high <= self.ny, "Upper j slice bound exceeds the grid's ny dimension"
-        assert i_high <= self.nx, "Upper i slice bound exceeds the grid's nx dimension"
-
-        srefine = 2  # supergrid refinement factor
-
-        # Periodicity checks:
-        cyclic_y = self.supergrid.dict["cyclic_y"] and (j_low == 0) and (j_high == self.ny)
-        cyclic_x = self.supergrid.dict["cyclic_x"] and (i_low == 0) and (i_high == self.nx)
-        tripolar_n = self.supergrid.dict["tripolar_n"] and (i_low == 0) and (i_high == self.nx) and (j_high == self.ny)
-
-        # supergrid slicing:
-        s_j_low = j_low * srefine
-        s_j_high = (j_high) * srefine + 1
-        s_i_low = i_low * srefine
-        s_i_high = (i_high) * srefine + 1
-            
-        # Create a sub-supergrid with the sliced data
-        sub_supergrid = MidasSupergrid(
-            config=self.supergrid.dict["config"],
-            axis_units=self.supergrid.dict["axis_units"],
-            xdat=self.supergrid.x[s_j_low:s_j_high:j_step, s_i_low:s_i_high:i_step],
-            ydat=self.supergrid.y[s_j_low:s_j_high:j_step, s_i_low:s_i_high:i_step],
-            cyclic_x=cyclic_x,
-            cyclic_y=cyclic_y,
-            tripolar_n=tripolar_n,
-            r0_pole=self.supergrid.dict["r0_pole"],
-            lon0_pole=self.supergrid.dict["lon0_pole"],
-            doughnut=self.supergrid.dict["doughnut"],
-            radius=self.supergrid.dict["radius"],
-        )
-
-        # Create a name for the subgrid based on the slices
-        # This may (and should) be overriden by the user later
-        name = self.name or "subgrid"
-        if j_low>0 or j_high < self.ny:
-            name += f"_jb{j_low}_je{j_high}"
-        if i_low>0 or i_high < self.nx:
-            name += f"_ib{i_low}_ie{i_high}"
-
-        # Create a new Grid instance for the subgrid and return it
-        sub_grid = Grid(
-            nx=int((i_high - i_low) / i_step),
-            ny=int((j_high - j_low) / j_step),
-            lenx=(sub_supergrid.x.max() - sub_supergrid.x.min()).item(),
-            leny=(sub_supergrid.y.max() - sub_supergrid.y.min()).item(),
-            cyclic_x=cyclic_x,
-            name=name
-        )
-        sub_grid.supergrid = sub_supergrid
-        sub_grid._compute_MOM6_grid_metrics()
-        return sub_grid
-
     @staticmethod
     def check_supergrid(supergrid: xr.Dataset) -> None:
         """
@@ -444,56 +300,6 @@
         obj._compute_MOM6_grid_metrics()
 
         return obj
-
-    @classmethod
-<<<<<<< HEAD
-    def subgrid_from_supergrid(
-        cls, path: str, llc: tuple[float, float], urc: tuple[float, float], name: str
-    ) -> "Grid":
-=======
-    def subgrid_from_supergrid(cls, path: str, llc: tuple[float, float], urc: tuple[float, float], name: str) -> "Grid":
->>>>>>> 7b666663
-        """Create a Grid instance from a subset of a supergrid file.
-
-        Parameters
-        ----------
-        path : str
-            Path to the full supergrid file to be carved out.
-        llc : tuple[float, float]
-            Lower left corner coordinates (lat, lon) of the subdomain to extract
-        urc : tuple[float, float]
-            Upper right corner coordinates (lat, lon) of the subset to extract
-        name : str
-            Name of the subgrid
-
-        Returns
-        -------
-        Grid
-            The Grid instance created from the supergrid file.
-        """
-
-        full_grid = cls.from_supergrid(path)
-
-        assert len(llc) == 2, "llc must be a tuple of two floats"
-        assert len(urc) == 2, "urc must be a tuple of two floats"
-
-        # subgrid indices
-        llc_j, llc_i = full_grid.get_indices(llc[0], llc[1])
-        urc_j, urc_i = full_grid.get_indices(urc[0], urc[1])
-
-        assert llc_j < urc_j, "Lower left corner must be below upper right corner"
-<<<<<<< HEAD
-        assert (
-            llc_i < urc_i
-        ), "Lower left corner must be to the left of upper right corner"
-=======
-        assert llc_i < urc_i, "Lower left corner must be to the left of upper right corner"
->>>>>>> 7b666663
-
-        # create a subgrid from the full grid
-        subgrid = full_grid[llc_j:urc_j, llc_i:urc_i]
-        subgrid.name = name
-        return subgrid
 
     @property
     def supergrid(self) -> MidasSupergrid:
@@ -935,4 +741,49 @@
         ds["angle_dx"] = xr.DataArray(
             self._supergrid.angle_dx, dims=["nyp", "nxp"], attrs={"units": "meters"}
         )
-        ds.to_netcdf(path)+        ds.to_netcdf(path)
+
+    def refine(self, factor: int) -> tuple[np.ndarray, np.ndarray]:
+            """
+            Super-sample an ocean grid using bilinear interpolation.
+
+            This function refines supergrid coordinates (qlat, qlon)
+            to a finer resolution by subdividing each original grid cell into a higher-resolution
+            `factor x factor` subgrid, where `factor` is automatically determined to match or exceed
+            the target dimensions (`src_nj`, `src_ni`).
+
+            Parameters
+            ----------
+            factor: int
+                The amount by which to make the grid higher resolution
+
+            Returns
+            -------
+            lat : ndarray of shape (nj, factor, ni, factor)
+                Refined latitude field with `factor x factor` points per original cell.
+            lon : ndarray of shape (nj, factor, ni, factor)
+                Refined longitude field with `factor x factor` points per original cell.
+
+            Notes
+            -----
+            The output grids can be reshaped to `(nj * factor, ni * factor)` for use in plotting
+            or remapping. The interpolation uses bilinear weights based on relative position
+            within each original grid cell.
+            """
+
+            lon = np.zeros((self.ny, factor, self.nx, factor))
+            lat = np.zeros((self.ny, factor, self.nx, factor))
+            for j in range(factor):
+                ya = (2 * j + 1) / (2 * factor)
+                yb = 1.0 - ya
+                for i in range(factor):
+                    xa = (2 * i + 1) / (2 * factor)
+                    xb = 1.0 - xa
+                    lon[:, j, :, i] = yb * (
+                        xb * self.qlon[:-1, :-1] + xa * self.qlon[:-1, 1:]
+                    ) + ya * (xb * self.qlon[1:, :-1] + xa * self.qlon[1:, 1:])
+                    lat[:, j, :, i] = yb * (
+                        xb * self.qlat[:-1, :-1] + xa * self.qlat[:-1, 1:]
+                    ) + ya * (xb * self.qlat[1:, :-1] + xa * self.qlat[1:, 1:])
+
+            return lat, lon