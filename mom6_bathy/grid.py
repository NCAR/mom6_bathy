import os
import copy
from datetime import datetime
from typing import Optional
import numpy as np
import xarray as xr
from scipy.spatial import cKDTree
from midas.rectgrid_gen import supergrid as MidasSupergrid


class Grid:
    """
    Horizontal MOM6 grid. The first step of constructing a MOM6 grid within
    the CESM simpler models framework is to create a Grid instance.

    Attributes
    ----------
    tlon: xr.DataArray
        array of t-grid longitudes
    tlat: xr.DataArray
        array of t-grid latitudes
    ulon: xr.DataArray
        array of u-grid longitudes
    ulat: xr.DataArray
        array of u-grid latitudes
    vlon: xr.DataArray
        array of v-grid longitudes
    vlat: xr.DataArray
        array of v-grid latitudes
    qlon: xr.DataArray
        array of corner longitudes
    qlat: xr.DataArray
        array of corner latitudes
    dxt: xr.DataArray
        x-distance between U points, centered at t
    dyt: xr.DataArray
        y-distance between V points, centered at t
    dxCv: xr.DataArray
        x-distance between q points, centered at v
    dyCu: xr.DataArray
        y-distance between q points, centered at u
    dxCu: xr.DataArray
        x-distance between y points, centered at u
    dyCv: xr.DataArray
        y-distance between t points, centered at v
    angle: xr.DataArray
        angle grid makes with latitude line
    angle_q: xr.DataArray
        angle q-grid makes with latitude line
    tarea: xr.DataArray
        T-cell area

    """

    def __init__(
        self,
        lenx: float,
        leny: float,
        nx: int = None,
        ny: int = None,
        resolution: Optional[float] = None,
        xstart: float = 0.0,
        ystart: Optional[float] = None,
        cyclic_x: bool = False,
        tripolar_n: bool = False,
        displace_pole: bool = False,
        name: Optional[str] = None,
    ) -> None:
        """
        Grid instance constructor.

        Parameters
        ----------
        lenx : float
            grid length in x direction, e.g., 360.0 (degrees)
        leny : float
            grid length in y direction, e.g., 160.0 (degrees)
        nx : int, optional
            Number of grid points in x direction
        ny : int, optional
            Number of grid points in y direction
        resolution : float, optional
            grid resolution in degrees. If provided, the grid
            dimensions are computed based on the resolution:
            nx = int(lenx / resolution) and ny = int(leny / resolution)
        xstart : float, optional
            starting x coordinate. 0.0 by default.
        ystart : float, optional
            starting y coordinate. -0.5*leny by default.
        cyclic_x : bool, optional
            flag to make the grid cyclic in x direction. False by default.
        tripolar_n : bool, optional
            flag to make the grid tripolar. False by default.
        displace_pole : bool, optional
            flag to make the grid displaced polar. False by default.
        name : str, optional
            name of the grid. None by default.
        """

        # default ystart value (centers the domain at the Equator)
        if ystart is None:
            ystart = -0.5 * leny

        if nx is not None or ny is not None:
            assert (
                nx is not None and ny is not None
            ), "nx and ny must be provided together"
            assert resolution is None, "resolution cannot be provided with nx and ny"
        else:
            assert (
                resolution is not None
            ), "resolution must be provided if nx and ny are not"
            nx = int(lenx / resolution)
            ny = int(leny / resolution)

        # consistency checks for constructor arguments
        assert nx > 0, "nx must be a positive integer"
        assert ny > 0, "ny must be a positive integer"
        assert (
            not cyclic_x or lenx == 360.0
        ), "cyclic_x is only supported for 360 degree domains."
        assert 0 < lenx <= 360.0, "lenx must be in the range (0, 360]"
        assert 0 < leny <= 180.0, "leny must be in the range (0, 180]"
        assert -90.0 <= ystart <= 90.0, "ystart must be in the range [-90, 90]"
        assert leny + ystart <= 90.0, "leny + ystart must be less than 90"
        assert tripolar_n is False, "tripolar not supported yet"
        assert displace_pole is False, "displaced pole not supported yet"
        self.name = name

        srefine = 2  # supergrid refinement factor

        self.supergrid = MidasSupergrid(
            nxtot=nx * srefine,
            nytot=ny * srefine,
            config="spherical",
            axis_units="degrees",
            ystart=ystart,
            leny=leny,
            xstart=xstart,
            lenx=lenx,
            cyclic_x=cyclic_x,
            cyclic_y=False,  # todo
            tripolar_n=tripolar_n,
            displace_pole=displace_pole,
        )

    @property
    def name(self) -> str:
        """Name of the grid."""
        return self._name
<<<<<<< HEAD

=======
    
    @property
    def kdtree(self) -> cKDTree:
        """KDTree for fast nearest neighbor search."""
        if not hasattr(self, "_kdtree") or self._kdtree is None:
            self._kdtree = cKDTree(np.column_stack((self.tlat.values.flatten(), self.tlon.values.flatten())))
        return self._kdtree
    
>>>>>>> 033c5179
    @name.setter
    def name(self, new_name: str) -> None:
        assert (
            new_name is None or new_name.replace("_", "").isalnum()
        ), "Grid name must be alphanumeric"
        self._name = new_name
    
    def __getitem__(self, slices) -> xr.DataArray:
        """
        Get a subgrid copy based on the provided slices.

        Parameters
        ----------
        slices : tuple
            A tuple of two slices, e.g., [A:B:C, D:E:F]
            The first slice A:B:C corresponds to the j-axis (y-axis) and the second
            slice D:E:F corresponds to the i-axis (x-axis). Examples:
            grid[0:10, 0:20] or grid[:, 0:20] or grid[0:10, :].

        Returns
        -------
        Grid
            A new Grid instance representing the subgrid defined by the slices.
        """

        # Check if args are a tuple of two slices
        assert isinstance(slices, tuple) and len(slices) == 2 and \
            all(isinstance(s, slice) for s in slices), \
            "Must provide both j and i slices when indexing the grid. "\
            "Examples: grid[0:10, 0:20] or grid[:, 0:20] or grid[0:10, :]."

        j_slice, i_slice = slices

        # If both slices are None, return a deep copy of the grid
        if j_slice == slice(None) and i_slice == slice(None):
            return copy.deepcopy(self)

        # Get the slice bounds and steps 
        j_low, j_high, j_step = (
            j_slice.start or 0,
            j_slice.stop or self.ny,
            j_slice.step or 1,
        )
        i_low, i_high, i_step = (
            i_slice.start or 0,
            i_slice.stop or self.nx,
            i_slice.step or 1,
        )

        # Negative indices to positive indices
        if j_low < 0:
            j_low = (j_low + self.ny) % self.ny
        if i_low < 0:
            i_low = (i_low + self.nx) % self.nx
        if j_high < 0:
            j_high = (j_high + self.ny) % self.ny
        if i_high < 0:
            i_high = (i_high + self.nx) % self.nx

        # Sanity checks for slice bounds and steps
        assert j_low >= 0, "Lower j slice bound must be non-negative"
        assert i_low >= 0, "Lower i slice bound must be non-negative"
        assert j_step > 0, "j slice step must be positive"
        assert i_step > 0, "i slice step must be positive"
        assert j_low < self.ny, "Lower j slice bound exceeds the grid's ny dimension"
        assert i_low < self.nx, "Lower i slice bound exceeds the grid's nx dimension"
        assert j_high > j_low, "Upper j slice bound must be greater than lower j slice bound"
        assert i_high > i_low, "Upper i slice bound must be greater than lower i slice bound"
        assert j_high <= self.ny, "Upper j slice bound exceeds the grid's ny dimension"
        assert i_high <= self.nx, "Upper i slice bound exceeds the grid's nx dimension"

        srefine = 2  # supergrid refinement factor

        # Periodicity checks:
        cyclic_y = self.supergrid.dict["cyclic_y"] and (j_low == 0) and (j_high == self.ny)
        cyclic_x = self.supergrid.dict["cyclic_x"] and (i_low == 0) and (i_high == self.nx)
        tripolar_n = self.supergrid.dict["tripolar_n"] and (i_low == 0) and (i_high == self.nx) and (j_high == self.ny)

        # supergrid slicing:
        s_j_low = j_low * srefine
        s_j_high = (j_high) * srefine + 1
        s_i_low = i_low * srefine
        s_i_high = (i_high) * srefine + 1
            
        # Create a sub-supergrid with the sliced data
        sub_supergrid = MidasSupergrid(
            config=self.supergrid.dict["config"],
            axis_units=self.supergrid.dict["axis_units"],
            xdat=self.supergrid.x[s_j_low:s_j_high:j_step, s_i_low:s_i_high:i_step],
            ydat=self.supergrid.y[s_j_low:s_j_high:j_step, s_i_low:s_i_high:i_step],
            cyclic_x=cyclic_x,
            cyclic_y=cyclic_y,
            tripolar_n=tripolar_n,
            r0_pole=self.supergrid.dict["r0_pole"],
            lon0_pole=self.supergrid.dict["lon0_pole"],
            doughnut=self.supergrid.dict["doughnut"],
            radius=self.supergrid.dict["radius"],
        )

        # Create a name for the subgrid based on the slices
        # This may (and should) be overriden by the user later
        name = self.name or "subgrid"
        if j_low>0 or j_high < self.ny:
            name += f"_jb{j_low}_je{j_high}"
        if i_low>0 or i_high < self.nx:
            name += f"_ib{i_low}_ie{i_high}"

        # Create a new Grid instance for the subgrid and return it
        sub_grid = Grid(
            nx=int((i_high - i_low) / i_step),
            ny=int((j_high - j_low) / j_step),
            lenx=(sub_supergrid.x.max() - sub_supergrid.x.min()).item(),
            leny=(sub_supergrid.y.max() - sub_supergrid.y.min()).item(),
            cyclic_x=cyclic_x,
            name=name
        )
        sub_grid.supergrid = sub_supergrid
        sub_grid._compute_MOM6_grid_metrics()
        return sub_grid

    @staticmethod
    def check_supergrid(supergrid: xr.Dataset) -> None:
        """
        Check if a given supergrid contains the necessary attributes
        and has consistent units.

        Parameters
        ----------
        supergrid : xarray.Dataset
            MOM6 Supergrid dataset
        """
        for attr in ["x", "y", "dx", "dy", "area"]:  # todo: add angle_dx
            assert attr in supergrid, f"Cannot find '{attr}' in supergrid dataset."
        assert (
            "units" in supergrid.x.attrs
        ), "units attribute for x coordinate is missing in supergrid dataset."
        assert (
            "units" in supergrid.y.attrs
        ), "units attribute for y coordinate is missing in supergrid dataset."
        assert supergrid.x.units == supergrid.y.units or (
            "degree" in supergrid.x.units and "degree" in supergrid.y.units
        ), "Different units in x and y coordinates not supported"

    @staticmethod
    def is_cyclic_x(supergrid) -> bool:
        """
        Check if a given supergrid x coordinate array is cyclic along the x-axis.

        Parameters
        ----------
        supergrid : xr.DataArray or np.array or MidasSupergrid
            Supergrid to check for cyclic x.
        """
        return np.allclose(
            (supergrid.x[:, 0] + 360.0) % 360.0,
            (supergrid.x[:, -1] + 360.0) % 360.0,
            rtol=1e-5,
        )

    @staticmethod
    def is_tripolar(supergrid) -> bool:
        """Check if the given supergrid x coordinates form a tripolar grid.

        Parameters
        ----------
        supergrid : xr.DataArray or np.array or MidasSupergrid
            Supergrid to check if tripolar.
        """

        nlines = (
            0  # number of lines along the top row,
            # (i.e., 2 or more cells with the same x coordinate)
        )

        ny, nx = supergrid.x.shape

        within_line = False
        for i in range(0, nx - 1):
            if not within_line:
                if supergrid.x[-1, i] == supergrid.x[-1, i + 1]:
                    within_line = True
                    nlines += 1
            else:
                if supergrid.x[-1, i] != supergrid.x[-1, i + 1]:
                    within_line = False

        # If there are 3 lines (i.e., 2 or more cells with the same x coordinate),
        # the grid is tripolar
        return nlines == 3

    def is_rectangular(self, rtol=1e-3) -> bool:
        """Check if the grid is a rectangular lat-lon grid by comparing the
        first and last rows and columns of the tlon and tlat arrays."""

        if (
            np.allclose(self.tlon[:, 0], self.tlon[0, 0], rtol=rtol)
            and np.allclose(self.tlon[:, -1], self.tlon[0, -1], rtol=rtol)
            and np.allclose(self.tlat[0, :], self.tlat[0, 0], rtol=rtol)
            and np.allclose(self.tlat[-1, :], self.tlat[-1, 0], rtol=rtol)
        ):
            return True
        return False

    @classmethod
    def from_supergrid(cls, path: str, name: Optional[str] = None) -> "Grid":
        """Create a Grid instance from a supergrid file.

        Parameters
        ----------
        path : str
            Path to the supergrid file to be written
        name : str, optional
            Name of the new grid. If provided, it will be used as the name of the grid.
            If not provided, the name will be derived from the file name.

        Returns
        -------
        Grid
            The Grid instance created from the supergrid file.
        """

        # read supergrid dataset
        ds = xr.open_dataset(path)
        assert (
            ds.x.units == ds.y.units and "degree" in ds.x.units
        ), "Only degrees units are supported in supergrid files"

        # check supergrid
        Grid.check_supergrid(ds)

        srefine = 2  # supergrid refinement factor

        name = name or os.path.basename(path).replace(".nc", "") if os.path.basename(path).endswith(".nc") else os.path.basename(path)

        # create an initial Grid object:
        obj = cls(
            nx=int(len(ds.nx) / srefine),
            ny=int(len(ds.ny) / srefine),
            lenx=(ds.x.max() - ds.x.min()).item(),
            leny=(ds.y.max() - ds.y.min()).item(),
            cyclic_x=Grid.is_cyclic_x(ds),
            name=name
        )

        # override obj.supergrid with the data from the original supergrid file
        obj.supergrid.x = ds.x.data
        obj.supergrid.y = ds.y.data
        obj.supergrid.dx = ds.dx.data
        obj.supergrid.dy = ds.dy.data
        obj.supergrid.area = ds.area.data
        obj.supergrid.angle_dx = ds.angle_dx.data

        # update the MOM6 grid metrics based on the supergrid data
        obj._compute_MOM6_grid_metrics()

        return obj

    @classmethod
    def subgrid_from_supergrid(
        cls, path: str, llc: tuple[float, float], urc: tuple[float, float], name: str
    ) -> "Grid":
        """Create a Grid instance from a subset of a supergrid file.

        Parameters
        ----------
        path : str
            Path to the full supergrid file to be carved out.
        llc : tuple[float, float]
            Lower left corner coordinates (lat, lon) of the subdomain to extract
        urc : tuple[float, float]
            Upper right corner coordinates (lat, lon) of the subset to extract
        name : str
            Name of the subgrid

        Returns
        -------
        Grid
            The Grid instance created from the supergrid file.
        """

        full_grid = cls.from_supergrid(path)

        assert len(llc) == 2, "llc must be a tuple of two floats"
        assert len(urc) == 2, "urc must be a tuple of two floats"

        # subgrid indices
        llc_j, llc_i = full_grid.get_indices(llc[0], llc[1])
        urc_j, urc_i = full_grid.get_indices(urc[0], urc[1])

        assert llc_j < urc_j, "Lower left corner must be below upper right corner"
        assert (
            llc_i < urc_i
        ), "Lower left corner must be to the left of upper right corner"

<<<<<<< HEAD
        srefine = 2  # supergrid refinement factor

        # sub-supergrid indices:
        y0 = llc_j * srefine
        y1 = (urc_j + 1) * srefine
        x0 = llc_i * srefine
        x1 = (urc_i + 1) * srefine

        # create the sub supergrid
        sub_supergrid = MidasSupergrid(
            config=full_grid.supergrid.dict["config"],
            axis_units=full_grid.supergrid.dict["axis_units"],
            xdat=full_grid.supergrid.x[y0 : y1 + 1, x0 : x1 + 1],
            ydat=full_grid.supergrid.y[y0 : y1 + 1, x0 : x1 + 1],
            cyclic_x=full_grid._supergrid.dict["cyclic_x"]
            and (x0 == 0)
            and (x1 == full_grid.supergrid.x.shape[1]),
            cyclic_y=full_grid._supergrid.dict["cyclic_y"]
            and (y0 == 0)
            and (y1 == full_grid.supergrid.y.shape[0]),
            tripolar_n=full_grid._supergrid.dict["tripolar_n"],
            r0_pole=full_grid._supergrid.dict["r0_pole"],
            lon0_pole=full_grid._supergrid.dict["lon0_pole"],
            doughnut=full_grid._supergrid.dict["doughnut"],
            radius=full_grid._supergrid.dict["radius"],
        )

        # Create the sub grid based on the sub supergrid
        sub_grid = cls(
            nx=(urc_i - llc_i),
            ny=(urc_j - llc_j),
            lenx=(sub_supergrid.x.max() - sub_supergrid.x.min()).item(),
            leny=(sub_supergrid.y.max() - sub_supergrid.y.min()).item(),
            cyclic_x=sub_supergrid.dict["cyclic_x"],
            name=name,
        )

        # override sub_grid.supergrid with the sub supergrid data
        sub_grid.supergrid = sub_supergrid

        return sub_grid

=======
        # create a subgrid from the full grid
        subgrid = full_grid[llc_j:urc_j, llc_i:urc_i]
        subgrid.name = name
        return subgrid

>>>>>>> 033c5179
    @property
    def supergrid(self) -> MidasSupergrid:
        """MOM6 supergrid contains the grid metrics and the areas at twice the
        nominal resolution (by default) of the actual computational grid."""
        return self._supergrid

    @supergrid.setter
    def supergrid(self, new_supergrid: MidasSupergrid) -> None:
        assert isinstance(new_supergrid, MidasSupergrid)
        self._supergrid = new_supergrid
        self._supergrid.grid_metrics()
        self._compute_MOM6_grid_metrics()

    @property
    def nx(self):
        """Number of cells in x-direction."""
        return self.tlon.shape[1]

    @property
    def ny(self):
        """Number of cells in y-direction."""
        return self.tlon.shape[0]

    def _compute_MOM6_grid_metrics(self):
        """Compute the MOM6 grid metrics from the supergrid metrics. These
        include the tlon, tlat, ulon, ulat, vlon, vlat, qlon, qlat, dxt, dyt,
        dxCv, dyCu, dxCu, dyCv, angle, angle_q, and tarea."""

        sg = self._supergrid
        sg_units = sg.dict["axis_units"]
        if sg_units == "m":
            sg_units = "meters"

        # T coords
        units = "degrees_east" if sg_units == "degrees" else sg_units
        self.tlon = xr.DataArray(
            sg.x[1::2, 1::2],
            dims=["ny", "nx"],
            attrs={"name": "array of t-grid longitudes", "units": units},
        )
        units = "degrees_north" if sg_units == "degrees" else sg_units
        self.tlat = xr.DataArray(
            sg.y[1::2, 1::2],
            dims=["ny", "nx"],
            attrs={"name": "array of t-grid latitudes", "units": units},
        )

        # U coords
        units = "degrees_east" if sg_units == "degrees" else sg_units
        self.ulon = xr.DataArray(
            sg.x[1::2, ::2],
            dims=["ny", "nxp"],
            attrs={"name": "array of u-grid longitudes", "units": units},
        )
        units = "degrees_north" if sg_units == "degrees" else sg_units
        self.ulat = xr.DataArray(
            sg.y[1::2, ::2],
            dims=["ny", "nxp"],
            attrs={"name": "array of u-grid latitudes", "units": units},
        )

        # V coords
        units = "degrees_east" if sg_units == "degrees" else sg_units
        self.vlon = xr.DataArray(
            sg.x[::2, 1::2],
            dims=["nyp", "nx"],
            attrs={"name": "array of v-grid longitudes", "units": units},
        )
        units = "degrees_north" if sg_units == "degrees" else sg_units
        self.vlat = xr.DataArray(
            sg.y[::2, 1::2],
            dims=["nyp", "nx"],
            attrs={"name": "array of v-grid latitudes", "units": units},
        )

        # Corner coords
        units = "degrees_east" if sg_units == "degrees" else sg_units
        self.qlon = xr.DataArray(
            sg.x[::2, ::2],
            dims=["nyp", "nxp"],
            attrs={"name": "array of q-grid longitudes", "units": units},
        )
        units = "degrees_north" if sg_units == "degrees" else sg_units
        self.qlat = xr.DataArray(
            sg.y[::2, ::2],
            dims=["nyp", "nxp"],
            attrs={"name": "array of q-grid latitudes", "units": units},
        )

        # x-distance between U points, centered at t
        self.dxt = xr.DataArray(
            sg.dx[1::2, ::2] + sg.dx[1::2, 1::2],
            dims=["ny", "nx"],
            attrs={
                "name": "x-distance between u-points, centered at t",
                "units": "meters",
            },
        )
        # y-distance between V points, centered at t
        self.dyt = xr.DataArray(
            sg.dy[::2, 1::2] + sg.dy[1::2, 1::2],
            dims=["ny", "nx"],
            attrs={
                "name": "y-distance between v-points, centered at t",
                "units": "meters",
            },
        )

        # x-distance between q points, centered at v
        self.dxCv = xr.DataArray(
            sg.dx[2::2, ::2] + sg.dx[2::2, 1::2],
            dims=["ny", "nx"],
            attrs={
                "name": "x-distance between q-points, centered at v",
                "units": "meters",
            },
        )

        # y-distance between q points, centered at u
        self.dyCu = xr.DataArray(
            sg.dy[::2, 2::2] + sg.dy[1::2, 2::2],
            dims=["ny", "nx"],
            attrs={
                "name": "y-distance between q-points, centered at u",
                "units": "meters",
            },
        )

        # x-distance between y points, centered at u"
        self.dxCu = xr.DataArray(
            sg.dx[1::2, 1::2] + np.roll(sg.dx[1::2, 1::2], -1, axis=-1),
            dims=["ny", "nx"],
            attrs={
                "name": "x-distance between t-points, centered at u",
                "units": "meters",
            },
        )

        # y-distance between t points, centered at v"
        self.dyCv = xr.DataArray(
            sg.dy[1::2, 1::2] + np.roll(sg.dy[1::2, 1::2], -1, axis=0),
            dims=["ny", "nx"],
            attrs={
                "name": "y-distance between t-points, centered at v",
                "units": "meters",
            },
        )

        # angle:
        self.angle = xr.DataArray(
            sg.angle_dx[1::2, 1::2],
            dims=["ny", "nx"],
            attrs={"name": "angle grid makes with latitude line", "units": "degrees"},
        )

        # q angle
        self.angle_q = xr.DataArray(
            sg.angle_dx[::2, ::2],
            dims=["ny", "nx"],
            attrs={"name": "angle q-grid makes with latitude line", "units": "degrees"},
        )
        # T area
        self.tarea = xr.DataArray(
            sg.area[::2, ::2]
            + sg.area[1::2, 1::2]
            + sg.area[::2, 1::2]
            + sg.area[::2, 1::2],
            dims=["ny", "nx"],
            attrs={"name": "area of t-cells", "units": "meters^2"},
        )

<<<<<<< HEAD
        # create a KDTree for fast nearest neighbor search
        self._kdtree = cKDTree(
            np.column_stack((self.tlat.values.flatten(), self.tlon.values.flatten()))
        )
=======
        # reset _kdtree such that it is recomputed when self.kdtree is accessed again
        self._kdtree = None
>>>>>>> 033c5179

    def get_indices(self, tlat: float, tlon: float) -> tuple[int, int]:
        """
        Get the i, j indices of a given tlat and tlon pair.

        Parameters
        ----------
        tlat : float
            The latitude value.
        tlon : float
            The longitude value.

        Returns
        -------
        Tuple[int, int]
            The j, i indices of the given tlat and tlon pair.
        """

        max_tlon = self.tlon.max()
        min_tlon = self.tlon.min()

        # Try to adjust the longitude to the range of the grid (if possible)
        if tlon > max_tlon and (tlon - 360.0) > min_tlon:
            tlon -= 360.0
        elif tlon < min_tlon and (tlon + 360.0) < max_tlon:
            tlon += 360.0

        dist, indices = self.kdtree.query([tlat, tlon])
        j, i = np.unravel_index(indices, self.tlat.shape)
        return int(j), int(i)

    def refine(self, factor: int) -> tuple[np.ndarray, np.ndarray]:
        """
        Super-sample an ocean grid using bilinear interpolation.

        This function refines supergrid coordinates (qlat, qlon)
        to a finer resolution by subdividing each original grid cell into a higher-resolution
        `factor x factor` subgrid, where `factor` is automatically determined to match or exceed
        the target dimensions (`src_nj`, `src_ni`).

        Parameters
        ----------
        factor: int
            The amount by which to make the grid higher resolution

        Returns
        -------
        lat : ndarray of shape (nj, factor, ni, factor)
            Refined latitude field with `factor x factor` points per original cell.
        lon : ndarray of shape (nj, factor, ni, factor)
            Refined longitude field with `factor x factor` points per original cell.

        Notes
        -----
        The output grids can be reshaped to `(nj * factor, ni * factor)` for use in plotting
        or remapping. The interpolation uses bilinear weights based on relative position
        within each original grid cell.
        """

        lon = np.zeros((self.ny, factor, self.nx, factor))
        lat = np.zeros((self.ny, factor, self.nx, factor))
        for j in range(factor):
            ya = (2 * j + 1) / (2 * factor)
            yb = 1.0 - ya
            for i in range(factor):
                xa = (2 * i + 1) / (2 * factor)
                xb = 1.0 - xa
                lon[:, j, :, i] = yb * (
                    xb * self.qlon[:-1, :-1] + xa * self.qlon[:-1, 1:]
                ) + ya * (xb * self.qlon[1:, :-1] + xa * self.qlon[1:, 1:])
                lat[:, j, :, i] = yb * (
                    xb * self.qlat[:-1, :-1] + xa * self.qlat[:-1, 1:]
                ) + ya * (xb * self.qlat[1:, :-1] + xa * self.qlat[1:, 1:])

        return lat, lon

    def plot(self, property_name):
        """
        Plot a given grid property using cartopy.
        Warning: cartopy module must be installed seperately

        Parameters
        ----------
        property_name : str
            The name of the grid property to plot, e.g., 'tlat'.
        """

        import matplotlib.pyplot as plt

        try:
            import cartopy.crs as ccrs
        except ImportError:
            print(
                "Cannot import the cartopy library, which is required to run this method."
            )
            return

        if property_name not in self.__dict__:
            print("ERROR: not a valid MOM6 grid property")
            return

        data = self.__dict__[property_name]

        # determine staggering
        if data.shape == self.tlon.shape:
            lons, lats = self.tlon, self.tlat
        elif data.shape == self.ulon.shape:
            lons, lats = self.ulon, self.ulat
        elif data.shape == self.vlon.shape:
            lons, lats = self.vlon, self.vlat
        elif data.shape == self.qlon.shape:
            lons, lats = self.qlon, self.qlat
        else:
            print("ERROR: cannot determine property staggering")
            return

        data = self.__dict__[property_name]

        fig = plt.figure()  # figsize=(10, 5))
        ax = fig.add_subplot(1, 1, 1, projection=ccrs.PlateCarree())
        ax.pcolormesh(
            lons,
            lats,
            data,
            transform=ccrs.PlateCarree(central_longitude=-180),
            cmap="nipy_spectral",
        )
        ax.gridlines(
            crs=ccrs.PlateCarree(),
            draw_labels=True,
            linewidth=2,
            color="gray",
            alpha=0.5,
            linestyle="--",
        )
        # ax.coastlines()
        ax.set_global()
        plt.show()

    def plot_cross_section(self, property_name, iy=None, ix=None):
        """
        Plot the cross-section of a given grid metric.

        Parameters
        ----------
        property_name : str
            The name of the grid property to plot, e.g., 'tlat'.
        iy: int
            y-index of the cross section
        ix: int
            x-inted of the cross section
        """

        import matplotlib.pyplot as plt

        assert (iy is None) or (ix is None), "Cannot provide both iy and ix"

        if property_name not in self.__dict__:
            print("ERROR: not a valid MOM6 grid property")
            return

        data = self.__dict__[property_name]

        # determine staggering
        if data.shape == self.tlon.shape:
            lons, lats = self.tlon, self.tlat
        elif data.shape == self.ulon.shape:
            lons, lats = self.ulon, self.ulat
        elif data.shape == self.vlon.shape:
            lons, lats = self.vlon, self.vlat
        elif data.shape == self.qlon.shape:
            lons, lats = self.qlon, self.qlat
        else:
            print("ERROR: cannot determine property staggering")
            return

        data = self.__dict__[property_name]

        fig, ax = plt.subplots()
        if iy:
            ax.set(xlabel="latitude", ylabel=property_name, title=property_name)
            ax.plot(lats[:, iy], data[:, iy])
        elif ix:
            ax.set(xlabel="longitude", ylabel=property_name, title=property_name)
            ax.plot(lons[ix, :], data[ix, :])
        ax.grid()

        fig.savefig("test.png")
        plt.show()

    def update_supergrid(self, xdat: np.array, ydat: np.array) -> None:
        """
        Update the supergrid x and y coordinates. Running this method
        also updates the nominal grid coordinates and metrics.

        Parameters
        ----------
        xdat: np.array
            2-dimensional array of the new x coordinates.
        ydat: np.array
            2-dimensional array of the new y coordinates.
        """

        new_supergrid = MidasSupergrid(
            config=self._supergrid.dict["config"],
            axis_units=self._supergrid.dict["axis_units"],
            xdat=xdat,
            ydat=ydat,
            cyclic_x=self._supergrid.dict["cyclic_x"],
            cyclic_y=self._supergrid.dict["cyclic_y"],
            tripolar_n=self._supergrid.dict["tripolar_n"],
            r0_pole=self._supergrid.dict["r0_pole"],
            lon0_pole=self._supergrid.dict["lon0_pole"],
            doughnut=self._supergrid.dict["doughnut"],
            radius=self._supergrid.dict["radius"],
        )

        self.supergrid = new_supergrid

    def write_supergrid(
        self, path: Optional[str] = None, author: Optional[str] = None
    ) -> None:
        """
        Write supergrid to a netcdf file. The supergrid file is to be read in by MOM6
        during runtime.

        Parameters
        ----------
        path: str, optional
            Path to the supergrid file to be written.
        author: str, optional
            Name of the author. If provided, the name will appear in files as metadata.
        """

        # initialize the dataset:
        ds = xr.Dataset()

        # global attrs:
        ds.attrs["filename"] = os.path.basename(path)
        ds.attrs["type"] = "MOM6 supergrid"
        ds.attrs["Created"] = datetime.now().isoformat()
        if author:
            ds.attrs["Author"] = author

        # data arrays:
        ds["y"] = xr.DataArray(
            self._supergrid.y,
            dims=["nyp", "nxp"],
            attrs={"units": self._supergrid.dict["axis_units"]},
        )
        ds["x"] = xr.DataArray(
            self._supergrid.x,
            dims=["nyp", "nxp"],
            attrs={"units": self._supergrid.dict["axis_units"]},
        )
        ds["dy"] = xr.DataArray(
            self._supergrid.dy, dims=["ny", "nxp"], attrs={"units": "meters"}
        )
        ds["dx"] = xr.DataArray(
            self._supergrid.dx, dims=["nyp", "nx"], attrs={"units": "meters"}
        )
        ds["area"] = xr.DataArray(
            self._supergrid.area, dims=["ny", "nx"], attrs={"units": "m2"}
        )
        ds["angle_dx"] = xr.DataArray(
            self._supergrid.angle_dx, dims=["nyp", "nxp"], attrs={"units": "meters"}
        )
        ds.to_netcdf(path)<|MERGE_RESOLUTION|>--- conflicted
+++ resolved
@@ -148,9 +148,6 @@
     def name(self) -> str:
         """Name of the grid."""
         return self._name
-<<<<<<< HEAD
-
-=======
     
     @property
     def kdtree(self) -> cKDTree:
@@ -159,7 +156,6 @@
             self._kdtree = cKDTree(np.column_stack((self.tlat.values.flatten(), self.tlon.values.flatten())))
         return self._kdtree
     
->>>>>>> 033c5179
     @name.setter
     def name(self, new_name: str) -> None:
         assert (
@@ -454,56 +450,11 @@
             llc_i < urc_i
         ), "Lower left corner must be to the left of upper right corner"
 
-<<<<<<< HEAD
-        srefine = 2  # supergrid refinement factor
-
-        # sub-supergrid indices:
-        y0 = llc_j * srefine
-        y1 = (urc_j + 1) * srefine
-        x0 = llc_i * srefine
-        x1 = (urc_i + 1) * srefine
-
-        # create the sub supergrid
-        sub_supergrid = MidasSupergrid(
-            config=full_grid.supergrid.dict["config"],
-            axis_units=full_grid.supergrid.dict["axis_units"],
-            xdat=full_grid.supergrid.x[y0 : y1 + 1, x0 : x1 + 1],
-            ydat=full_grid.supergrid.y[y0 : y1 + 1, x0 : x1 + 1],
-            cyclic_x=full_grid._supergrid.dict["cyclic_x"]
-            and (x0 == 0)
-            and (x1 == full_grid.supergrid.x.shape[1]),
-            cyclic_y=full_grid._supergrid.dict["cyclic_y"]
-            and (y0 == 0)
-            and (y1 == full_grid.supergrid.y.shape[0]),
-            tripolar_n=full_grid._supergrid.dict["tripolar_n"],
-            r0_pole=full_grid._supergrid.dict["r0_pole"],
-            lon0_pole=full_grid._supergrid.dict["lon0_pole"],
-            doughnut=full_grid._supergrid.dict["doughnut"],
-            radius=full_grid._supergrid.dict["radius"],
-        )
-
-        # Create the sub grid based on the sub supergrid
-        sub_grid = cls(
-            nx=(urc_i - llc_i),
-            ny=(urc_j - llc_j),
-            lenx=(sub_supergrid.x.max() - sub_supergrid.x.min()).item(),
-            leny=(sub_supergrid.y.max() - sub_supergrid.y.min()).item(),
-            cyclic_x=sub_supergrid.dict["cyclic_x"],
-            name=name,
-        )
-
-        # override sub_grid.supergrid with the sub supergrid data
-        sub_grid.supergrid = sub_supergrid
-
-        return sub_grid
-
-=======
         # create a subgrid from the full grid
         subgrid = full_grid[llc_j:urc_j, llc_i:urc_i]
         subgrid.name = name
         return subgrid
 
->>>>>>> 033c5179
     @property
     def supergrid(self) -> MidasSupergrid:
         """MOM6 supergrid contains the grid metrics and the areas at twice the
@@ -675,15 +626,8 @@
             attrs={"name": "area of t-cells", "units": "meters^2"},
         )
 
-<<<<<<< HEAD
-        # create a KDTree for fast nearest neighbor search
-        self._kdtree = cKDTree(
-            np.column_stack((self.tlat.values.flatten(), self.tlon.values.flatten()))
-        )
-=======
         # reset _kdtree such that it is recomputed when self.kdtree is accessed again
         self._kdtree = None
->>>>>>> 033c5179
 
     def get_indices(self, tlat: float, tlon: float) -> tuple[int, int]:
         """
