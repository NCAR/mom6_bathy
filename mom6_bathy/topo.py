--- conflicted
+++ resolved
@@ -12,13 +12,10 @@
 import shutil
 import json
 from pathlib import Path
-<<<<<<< HEAD
 from mom6_bathy.edit_command import *
 from mom6_bathy.command_manager import TopoCommandManager
 from mom6_bathy.command_manager import CommandType
-=======
 from mom6_bathy.mapping import regrid_dataset_via_xesmf
->>>>>>> 37a380e3
 
 
 class Topo:
@@ -538,15 +535,10 @@
             * (1.0 - np.exp(-0.5 * leny * rad_earth * np.pi / (180.0 * expdecay)))
         )
 
-<<<<<<< HEAD
         new_values = dedge + D0 * (
             np.sin(
                 np.pi * (self._grid.tlon[:, :] - west_lon) / self._grid.supergrid.lenx
             )
-=======
-        self._depth[:, :] = dedge + D0 * (
-            np.sin(np.pi * (self._grid.tlon[:, :] - west_lon) / self._grid.supergrid.lenx)
->>>>>>> 37a380e3
             * (
                 1.0
                 - np.exp(
@@ -595,18 +587,8 @@
 
         west_lon = self._grid.tlon[0, 0]
         south_lat = self._grid.tlat[0, 0]
-<<<<<<< HEAD
-        len_lon = self._grid.supergrid.x.max() - self._grid.supergrid.x.min()
-        len_lat = self._grid.supergrid.y.max() - self._grid.supergrid.y.min()
-=======
         len_lon = self._grid.supergrid.lenx
         len_lat = self._grid.supergrid.leny
-        self._depth = xr.DataArray(
-            np.full((self._grid.ny, self._grid.nx), max_depth),
-            dims=["ny", "nx"],
-            attrs={"units": "m"},
-        )
->>>>>>> 37a380e3
 
         D0 = (max_depth - dedge) / (
             (1.0 - np.exp(-0.5 * len_lat * rad_earth * np.pi / (180.0 * expdecay)))
@@ -1711,12 +1693,8 @@
 
                 return [ll, lr, ur, ul]
 
-<<<<<<< HEAD
-        elif Grid.is_cyclic_x(self._grid.supergrid) == True:
-=======
         elif self._grid.is_cyclic_x == True:
 
->>>>>>> 37a380e3
             nx, ny = self._grid.nx, self._grid.ny
             qlon_flat = self._grid.qlon.data[:, :-1].flatten()
             qlat_flat = self._grid.qlat.data[:, :-1].flatten()
