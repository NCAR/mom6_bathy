--- conflicted
+++ resolved
@@ -605,7 +605,6 @@
 
         return ds
 
-<<<<<<< HEAD
     def write_topo(self, file_path, title=None):
         """
         Write the TOPO_FILE (bathymetry file) in netcdf format. The written file is
@@ -620,10 +619,7 @@
         """
 
         ds = self.gen_topo_ds(title=title)
-        ds.to_netcdf(file_path)
-=======
-        ds.to_netcdf(file_path, format='NETCDF3_64BIT',)
->>>>>>> 17968a20
+        ds.to_netcdf(file_path, format='NETCDF3_64BIT')
 
     def write_cice_grid(self, file_path):
         """
@@ -741,13 +737,8 @@
                 "coordinates": "TLON TLAT",
             },
         )
-<<<<<<< HEAD
-    
-        ds.to_netcdf(file_path)
-=======
 
         ds.to_netcdf(file_path, format='NETCDF3_64BIT',)
->>>>>>> 17968a20
 
     def write_scrip_grid(self, file_path, title=None):
         """
