import os
import numpy as np
import xarray as xr
from datetime import datetime
from scipy import interpolate
from scipy.ndimage import label
from mom6_bathy.utils import cell_area_rad, longitude_slicer
from mom6_bathy.grid import Grid
from scipy.spatial import cKDTree
from scipy.ndimage import binary_fill_holes
<<<<<<< HEAD
from mom6_bathy.git_utils import get_domain_dir, get_repo
import shutil
import json
from pathlib import Path
from mom6_bathy.edit_command import *
from mom6_bathy.command_manager import TopoCommandManager
from mom6_bathy.command_manager import CommandType
=======
from pathlib import Path
>>>>>>> f5ec3061
from mom6_bathy.mapping import regrid_dataset_via_xesmf


class Topo:
    """
    Bathymetry Generator for MOM6 grids (mom6_bathy.grid.Grid).
    """

    def __init__(self, grid, min_depth, version_control_dir="TopoLibrary"):
        """
        MOM6 Simpler Models bathymetry constructor.

        Parameters
        ----------
        grid: mom6_bathy.grid.Grid
            horizontal grid instance for which the bathymetry is to be created.
        min_depth: float
            Minimum water column depth. Columns with shallow depths are to be masked out.
        """

        self._grid = grid
        self._depth = xr.DataArray(
            np.full((grid.ny, grid.nx), np.nan, dtype=float),
            dims=["ny", "nx"],
            attrs={"units": "m"},
        )  # Initialize depth with NaNs
        self._min_depth = min_depth

        if version_control_dir != None:
            self.version_control = True

            # Create a folder to store bathymetry objects in
            self.topos_root = Path(version_control_dir).mkdir(exist_ok=True)

            # Create the subfolder for this specific bathymetry
            self.domain_dir = Path(get_domain_dir(grid, base_dir=version_control_dir))
            self.domain_dir.mkdir(
                exist_ok=True
            )  # This folder should not already exist.

            # Save the grid info there (there can only be 1 grid per bathymetry)
            self.grid_file_path = self.domain_dir / "grid.nc"
            grid.write_supergrid(self.grid_file_path)

            # Start the json file for tracking bathymetry
            self.bathy_info_path = self.domain_dir / "bathy_info.json"
            bathy_info = {
                "min_depth": min_depth,
                "grid_path": str(self.grid_file_path),
            }

            initial_command = MinDepthEditCommand(
                self, attr="min_depth", new_value=min_depth
            )

            # Initialize the git repo
            self.repo = get_repo(self.domain_dir)

            # Set up TCM
            self.tcm = TopoCommandManager(self, command_registry=COMMAND_REGISTRY)
            self.tcm.execute(initial_command, cmd_type=CommandType.COMMAND)

        else:
            self.version_control = False  # For backwards compatability

    @classmethod
    def from_version_control(cls, folder_path: str | Path):
        """
        Create a bathymetry object from an existing version-controlled bathymetry folder.

        Parameters
        ----------
        folder_path: str | Path
            Path to an existing bathymetry folder created by mom6_bathy with version control enabled.
        """

        folder_path = Path(folder_path)
        assert folder_path.exists(), f"Cannot find bathymetry folder at {folder_path}."

        grid_file_path = folder_path / "grid.nc"
        assert grid_file_path.exists(), f"Cannot find grid file at {grid_file_path}."

        grid = Grid.from_supergrid(grid_file_path)

        # Create the topo object
        topo = Topo(
            grid, 0.0
        )  # Because we hash the grid, the correct domain will be selected

        # Reapply any changes
        topo.tcm.reapply_changes()
        topo.tcm.undo()  # Undo the initialization min_depth set to 0.0.

        return topo

    @classmethod
    def from_topo_file(cls, grid, topo_file_path, min_depth=0.0):
        """
        Create a bathymetry object from an existing topog file.

        Parameters
        ----------
        grid: mom6_bathy.grid.Grid
            horizontal grid instance for which the bathymetry is to be created.
        topo_file_path: str
            Path to an existing MOM6 topog file.
        min_depth: float, optional
            Minimum water column depth (m). Columns with shallower depths are to be masked out.
        """

        topo = cls(grid, 0.0)
        topo.tcm.reapply_changes()
        topo.set_depth_via_topog_file(topo_file_path)
        min_depth_change = MinDepthEditCommand(
            topo, attr="min_depth", new_value=min_depth
        )
        topo.tcm.execute(min_depth_change)
        return topo

    @classmethod
    def from_topo_version_control(cls, directory):
        """
        Create a bathymetry object from an existing topog file.

        Parameters
        ----------
        directory: str
            Path to an existing MOM6 topog file.

        """
        directory = Path(directory)
        grid = Grid.from_supergrid(directory / "grid.nc")
        topo_file_path = directory / "topog.nc"
        topo_ds = xr.open_dataset(topo_file_path)

        topo = cls(grid, topo_ds.attrs["min_depth"])
        topo.set_depth_via_topog_file(topo_file_path)
        return topo

    def apply_edit(self, cmd):
        self.command_manager.execute(cmd)
        self.command_manager.save_commit("_autosave_working")

    def undo_last_edit(self):
        self.command_manager.undo()

    def redo_last_edit(self):
        self.command_manager.redo()

    @property
    def depth(self):
        """
        MOM6 grid depth array (m). Positive below MSL.
        """
        return self._depth

    @depth.setter
    def depth(self, depth):
        """
        Apply a custom bathymetry via a user-defined depth array.

        Parameters
        ----------
        depth: np.array
            2-D Array of ocean depth (m).
        """

        if np.isscalar(depth):
            self.set_flat(depth)
            return

        assert depth.shape == (
            self._grid.ny,
            self._grid.nx,
        ), "Incompatible depth array shape"

        if isinstance(depth, xr.DataArray):
            depth = depth.data
        else:
            assert isinstance(
                depth, np.ndarray
            ), "depth must be a numpy array or xarray DataArray"

        self._depth = xr.DataArray(
            depth,
            dims=["ny", "nx"],
            attrs={"units": "m"},
        )

    @property
    def min_depth(self):
        """
        Minimum water column depth. Columns with shallow depths are to be masked out.
        """
        return self._min_depth

    @property
    def max_depth(self):
        """
        Maximum water column depth.
        """
        return self.depth.max().item()

    @min_depth.setter
    def min_depth(self, new_min_depth):
        self._min_depth = new_min_depth

    @property
    def tmask(self):
        """
        Ocean domain mask at T grid. 1 if ocean, 0 if land.
        """
        tmask_da = xr.DataArray(
            np.where(self._depth > self._min_depth, 1, 0),
            dims=["ny", "nx"],
            attrs={"name": "T mask"},
        )
        return tmask_da
    
    @property
    def umask(self):
        """
        Ocean domain mask on U grid. 1 if ocean, 0 if land.
        """
        tmask = self.tmask

        # Create empty mask DataArray for umask
        umask = xr.DataArray(
            np.ones(self._grid.ulat.shape, dtype=int),
            dims = ['yh','xq'],
            attrs={"name": "U mask"})
        
        # Fill umask with mask values
        umask[:,:-1] &= tmask.values # h-point translates to the left u-point
        umask[:,1:] &= tmask.values # h-point translates to the right u-point

        return umask   
     
    @property
    def umask(self):
        """
        Ocean domain mask on U grid. 1 if ocean, 0 if land.
        """
        tmask = self.tmask

        # Create empty mask DataArray for umask
        umask = xr.DataArray(
            np.ones(self._grid.ulat.shape, dtype=int),
            dims = ['yh','xq'],
            attrs={"name": "U mask"})
        
        # Fill umask with mask values
        umask[:,:-1] &= tmask.values # h-point translates to the left u-point
        umask[:,1:] &= tmask.values # h-point translates to the right u-point

        return umask

    @property
    def vmask(self):
        """
        Ocean domain mask on V grid. 1 if ocean, 0 if land.
        """
        tmask = self.tmask

        # Create empty mask DataArray for umask
        vmask = xr.DataArray(
            np.ones(self._grid.vlat.shape, dtype=int),
            dims = ['yq','xh'],
            attrs={"name": "V mask"})
        
        # Fill vmask with mask values
        vmask[:-1,:] &= tmask.values # h-point translates to the bottom v-point
        vmask[1:,:] &= tmask.values # h-point translates to the top v-point

        return vmask
    
    @property
    def qmask(self):
        """
        Ocean domain mask on Q grid. 1 if ocean, 0 if land.
        """
        tmask = self.tmask

        # Create empty mask DataArray for umask
        qmask = xr.DataArray(
            np.ones(self._grid.qlat.shape, dtype=int),
            dims = ['yq','xq'],
            attrs={"name": "Q mask"})
        
        # Fill qmask with mask values
        qmask[:-1, :-1] &= tmask.values    # top-left of h goes to top-left q
        qmask[:-1, 1:]  &= tmask.values     # top-right
        qmask[1:, :-1]  &= tmask.values   # bottom-left
        qmask[1:, 1:]   &= tmask.values     # bottom-right 

        # Corners of the qmask are always land -> regional cases
        qmask[0, 0] = 0
        qmask[0, -1] = 0
        qmask[-1, 0] = 0
        qmask[-1, -1] = 0

        return qmask
          

        
    @property
    def basintmask(self):
        """
        Ocean domain mask at T grid. Seperate number for each connected water cell, 0 if land.
        """
        res, num_features = label(self.tmask)
        
        return xr.DataArray(res)
    
    @property
    def supergridmask(self):
        """
        Ocean domain mask on supergrid. 1 if ocean, 0 if land.
        """

        supergridmask = xr.DataArray(
            np.zeros(self._grid._supergrid.x.shape, dtype=int),
            dims=["nyp", "nxp"],
            attrs={"name": "supergrid mask"})
        supergridmask[::2, ::2] = self.qmask.values
        supergridmask[::2, 1::2] = self.vmask.values
        supergridmask[ 1::2,::2] = self.umask.values
        supergridmask[ 1::2,1::2] = self.tmask.values
        return supergridmask

    def point_is_ocean(self, lons,lats):
        """
        Given a list of coordinates, return a list of booleans indicating if the coordinates are in the ocean (True) or land (False)
        """
        assert len(lons) == len(lats), "Lons & Lats must be the same length, they describe a set of points"

        is_ocean=[]
        for i in range(len(lons)):
            match = np.where((self._grid._supergrid.x == lons[i]) & (self._grid._supergrid.y == lats[i]))
            is_ocean.append(self.supergridmask[match[0],match[1]].item())
        return is_ocean

    def set_flat(self, D):
        """
        Create a flat bottom bathymetry with a given depth D.

        Parameters
        ----------
        D: float
            Bathymetric depth of the flat bottom to be generated.
        """

        depth = xr.DataArray(
            np.full((self._grid.ny, self._grid.nx), D),
            dims=["ny", "nx"],
            attrs={"units": "m"},
        )

        # Save to object (Build TCM Object)
        # 2. Generate all affected indices (row-major order)
        all_indices = list(np.ndindex(self.depth.shape))  # list of (j, i) tuples

        # 3. Flatten the new values to match the indices
        new_values = depth.values.ravel().tolist()

        # 4. Flatten old values if depth exists
        old_values = (
            self.depth.values.ravel().tolist() if self.depth is not None else None
        )

        # 5. Build command
        type = (
            CommandType.COMMAND if np.all(np.isnan(self.depth)) else CommandType.COMMAND
        )
        depth_edit_command = DepthEditCommand(
            self, all_indices, new_values, old_values=old_values
        )

        self.tcm.execute(depth_edit_command, cmd_type=type)

    def set_depth_via_topog_file(self, topog_file_path, quietly=False):
        """
        Apply a bathymetry read from an existing topog file

        Parameters
        ----------
        topog_file_path: str
            absolute path to an existing MOM6 topog file
        """

        assert os.path.exists(
            topog_file_path
        ), f"Cannot find topog file at {topog_file_path}."

        ds_topo = xr.open_dataset(topog_file_path)
        assert "depth" in ds_topo, f"Cannot find the 'depth' field in topog file {topog_file_path}"
        depth = ds_topo["depth"]

        if depth.shape[0] < self._grid.ny or depth.shape[1] < self._grid.nx:
            raise ValueError(
                f"Topography data in {topog_file_path} is smaller than the grid size "
                f"({depth.shape[0]}x{depth.shape[1]} < {self._grid.ny}x{self._grid.nx}). "
            )
        elif depth.shape[0] > self._grid.ny or depth.shape[1] > self._grid.nx:
            assert (
                'geolat' in ds_topo and 'geolon' in ds_topo
            ), f"Topog file {topog_file_path} does not contain geolat and geolon fields, "
            "which are required to determine if the grid is a subgrid of the topog file, "
            "since the topography data is larger than the grid (in index space). "

            # Determine if the grid is a subgrid of the topog file
            geolat = ds_topo['geolat']
            geolon = ds_topo['geolon']

            # find the closest cell in the topog file to the (sub)grid's origin (southwest corner)
            topog_kdtree =  cKDTree(
                np.column_stack((geolat.data.flatten(), geolon.data.flatten()))
            )
            _, indices = topog_kdtree.query(
                [self._grid.tlat[0, 0].item(), self._grid.tlon[0, 0].item()]
            )
            cj, ci = np.unravel_index(indices, geolon.shape)

            assert 0 <= cj <= geolat.shape[0] - self._grid.ny, (
                f"Topography data in {topog_file_path} appears to only contain a subregion "
                f"of the grid, and does not contain enough rows to accommodate the grid size "
                f"({self._grid.ny}). "
            )
            assert 0 <= ci <= geolon.shape[1] - self._grid.nx, (
                f"Topography data in {topog_file_path} appears to only contain a subregion "
                f"of the grid, and does not contain enough columns to accommodate the grid size "
                f"({self._grid.nx}). "
            )

            # Compare the coords of grid with the coords of the subregion of the topog
            # data where it may overlap with the grid
            grid_overlaps_topo = (
                np.all(
                    np.isclose(
                        geolat[cj:cj + self._grid.ny, ci:ci + self._grid.nx],
                        self._grid.tlat.data,
                        rtol=1e-5
                    )
                )
                and np.all(
                    np.isclose(
                        geolon[cj:cj + self._grid.ny, ci:ci + self._grid.nx],
                        self._grid.tlon.data,
                        rtol=1e-5
                    )
                )
            )
            if not grid_overlaps_topo:
                raise ValueError(
                    f"The topography data in {topog_file_path} is larger than the grid "
                    f"data which does not appear to be a subgrid of the topography data. "
                    f"Topography data shape: {depth.shape}, grid shape: "
                    f"({self._grid.ny}, {self._grid.nx}). "
                )

            # If the grid is a subgrid of the topog data, extract the subregion
            depth = depth[cj:cj + self._grid.ny, ci:ci + self._grid.nx]
        
        else:
            pass # the depth array is the right size

        # Set all NaNs to land
        depth = depth.fillna(0)

        # Save to object (Build TCM Object)
        all_indices = list(np.ndindex(self.depth.shape))  # list of (j, i) tuples

        # 3. Flatten the new values to match the indices
        new_values = depth.values.ravel().tolist()

        # 4. Flatten old values if depth exists
        old_values = (
            self.depth.values.ravel().tolist() if self.depth is not None else None
        )

        # 5. Build command
        cmd_type = (
            CommandType.COMMAND if np.all(np.isnan(self.depth)) else CommandType.COMMAND
        )
        depth_edit_command = DepthEditCommand(
            self, all_indices, new_values, old_values=old_values
        )
        if not quietly:
            self.tcm.execute(depth_edit_command, cmd_type=cmd_type)
        else:
            depth_edit_command()

    def set_spoon(self, max_depth, dedge, rad_earth=6.378e6, expdecay=400000.0):
        """
        Create a spoon-shaped bathymetry. Same effect as setting the TOPO_CONFIG
        parameter to "spoon".

        Parameters
        ----------
        max_depth : float
            Maximum depth of model in the units of D.
        dedge : float
            The depth [Z ~> m], at the basin edge
        rad_earth : float, optional
            Radius of earth
        expdecay : float, optional
            A decay scale of associated with the sloping boundaries [m]
        """

        west_lon = self._grid.tlon[0, 0]
        south_lat = self._grid.tlat[0, 0]
        nx = self._grid.nx
        ny = self._grid.ny
        leny = self._grid.supergrid.leny
<<<<<<< HEAD
=======
        self._depth = xr.DataArray(
            np.full((ny, nx), max_depth),
            dims=["ny", "nx"],
            attrs={"units": "m"},
        )
>>>>>>> f5ec3061

        D0 = (max_depth - dedge) / (
            (1.0 - np.exp(-0.5 * leny * rad_earth * np.pi / (180.0 * expdecay)))
            * (1.0 - np.exp(-0.5 * leny * rad_earth * np.pi / (180.0 * expdecay)))
        )

<<<<<<< HEAD
        new_values = dedge + D0 * (
            np.sin(
                np.pi * (self._grid.tlon[:, :] - west_lon) / self._grid.supergrid.lenx
            )
=======
        self._depth[:, :] = dedge + D0 * (
            np.sin(np.pi * (self._grid.tlon[:, :] - west_lon) / self._grid.supergrid.lenx)
>>>>>>> f5ec3061
            * (
                1.0
                - np.exp(
                    (self._grid.tlat[:, :] - (south_lat + leny))
                    * rad_earth
                    * np.pi
                    / (180.0 * expdecay)
                )
            )
        )

        # Save to object (Build TCM Object)
        all_indices = list(np.ndindex(self.depth.shape))  # list of (j, i) tuples

        # 3. Flatten the new values to match the indices
        new_values = new_values.values.ravel().tolist()

        # 4. Flatten old values
        old_values = self.depth.values.ravel().tolist()

        # 5. Build command
        cmd_type = (
            CommandType.COMMAND if np.all(np.isnan(self.depth)) else CommandType.COMMAND
        )
        depth_edit_command = DepthEditCommand(
            self, all_indices, new_values, old_values=old_values
        )

        self.tcm.execute(depth_edit_command, cmd_type=cmd_type)

    def set_bowl(self, max_depth, dedge, rad_earth=6.378e6, expdecay=400000.0):
        """
        Create a bowl-shaped bathymetry. Same effect as setting the TOPO_CONFIG parameter to "bowl".

        Parameters
        ----------
        max_depth : float
            Maximum depth of model in the units of D.
        dedge : float
            The depth [Z ~> m], at the basin edge
        rad_earth : float, optional
            Radius of earth
        expdecay : float, optional
            A decay scale of associated with the sloping boundaries [m]
        """

        west_lon = self._grid.tlon[0, 0]
        south_lat = self._grid.tlat[0, 0]
        len_lon = self._grid.supergrid.lenx
        len_lat = self._grid.supergrid.leny
<<<<<<< HEAD
=======
        self._depth = xr.DataArray(
            np.full((self._grid.ny, self._grid.nx), max_depth),
            dims=["ny", "nx"],
            attrs={"units": "m"},
        )
>>>>>>> f5ec3061

        D0 = (max_depth - dedge) / (
            (1.0 - np.exp(-0.5 * len_lat * rad_earth * np.pi / (180.0 * expdecay)))
            * (1.0 - np.exp(-0.5 * len_lat * rad_earth * np.pi / (180.0 * expdecay)))
        )

        new_values = dedge + D0 * (
            np.sin(np.pi * (self._grid.tlon[:, :] - west_lon) / len_lon)
            * (
                (
                    1.0
                    - np.exp(
                        -(self._grid.tlat[:, :] - south_lat)
                        * rad_earth
                        * np.pi
                        / (180.0 * expdecay)
                    )
                )
                * (
                    1.0
                    - np.exp(
                        (self._grid.tlat[:, :] - (south_lat + len_lat))
                        * rad_earth
                        * np.pi
                        / (180.0 * expdecay)
                    )
                )
            )
        )

<<<<<<< HEAD
        # Save to object (Build TCM Object)
        all_indices = list(np.ndindex(self.depth.shape))  # list of (j, i) tuples

        # 3. Flatten the new values to match the indices
        new_values = new_values.values.ravel().tolist()

        # 4. Flatten old values if depth exists
        old_values = (
            self.depth.values.ravel().tolist() if self.depth is not None else None
        )

        # 5. Build command
        cmd_type = (
            CommandType.COMMAND if np.all(np.isnan(self.depth)) else CommandType.COMMAND
        )
        depth_edit_command = DepthEditCommand(
            self, all_indices, new_values, old_values=old_values
        )

        self.tcm.execute(depth_edit_command, cmd_type=cmd_type)

=======
>>>>>>> f5ec3061
    def set_from_dataset(
        self,
        bathymetry_path,
        longitude_coordinate_name,
        latitude_coordinate_name,
        vertical_coordinate_name,
        fill_channels=False,
        positive_down=False,
        output_dir=Path(""),
        write_to_file=True,
        regridding_method="bilinear",
        run_config_dataset=True,
        run_regrid_dataset=True,
        run_tidy_dataset=True,
    ):
        """
        This code was originally written by Ashley Barnes in regional_mom6(https://github.com/COSIMA/regional-mom6) and adapted for this package.

        Cut out and interpolate the chosen bathymetry and then fill inland lakes.

        Users can optionally fill narrow channels (see ``fill_channels`` keyword argument
        below). Note, however, that narrow channels are less of an issue for models that
        are discretized on an Arakawa C grid, like MOM6.

        Output is saved in the output_dir.

        Arguments:
            bathymetry_path (str): Path to the netCDF file with the bathymetry.
            longitude_coordinate_name (Optional[str]): The name of the longitude coordinate in the bathymetry
                dataset at ``bathymetry_path``. For example, for GEBCO bathymetry: ``'lon'`` (default).
            latitude_coordinate_name (Optional[str]): The name of the latitude coordinate in the bathymetry
                dataset at ``bathymetry_path``. For example, for GEBCO bathymetry: ``'lat'`` (default).
            vertical_coordinate_name (Optional[str]): The name of the vertical coordinate in the bathymetry
                dataset at ``bathymetry_path``. For example, for GEBCO bathymetry: ``'elevation'`` (default).
            fill_channels (Optional[bool]): Whether or not to fill in
                diagonal channels. This removes more narrow inlets,
                but can also connect extra islands to land. Default: ``False``.
            positive_down (Optional[bool]): If ``True``, it assumes that the
                bathymetry vertical coordinate is positive downwards. Default: ``False``.
            write_to_file (Optional[bool]): Whether to write the bathymetry to a file. Default: ``True``.
            regridding_method (Optional[str]): The type of regridding method to use. Defaults to self.regridding_method
            run_* (Optional[bool]): Whether to run the respective step in the bathymetry processing. Default: ``True``.

        """
        print(
            """**NOTE**
            If bathymetry setup fails (e.g. kernel crashes), restart the kernel and edit this cell.
            Call ``[topo_object_name].mpi_set_from_dataset()`` instead. Follow the given instructions for using mpi 
            and ESMF_Regrid outside of a python environment. This breaks up the process, so be sure to call
            ``[topo_object_name].tidy_dataset() after regridding with mpi."""
        )
        if run_config_dataset:
            self.bathymetry_output, self.empty_bathy = self.config_dataset(
                bathymetry_path=bathymetry_path,
                longitude_coordinate_name=longitude_coordinate_name,
                latitude_coordinate_name=latitude_coordinate_name,
                vertical_coordinate_name=vertical_coordinate_name,
                fill_channels=fill_channels,
                positive_down=positive_down,
                output_dir=output_dir,
                write_to_file=write_to_file,
            )

        if run_regrid_dataset:
            self.regridded_bathy = regrid_dataset_via_xesmf(
                bathymetry_output=self.bathymetry_output,
                empty_bathy=self.empty_bathy,
                regridding_method=regridding_method,
                write_to_file=write_to_file,
                output_path = output_dir/"bathymetry_unfinished.nc"
            )

        if run_tidy_dataset:
            # Set directly into self.depth in this function
            self.tidy_dataset(
                fill_channels=fill_channels,
                positive_down=positive_down,
                vertical_coordinate_name="depth",
                bathymetry=self.regridded_bathy,
                output_dir=output_dir,
                write_to_file=write_to_file,
                longitude_coordinate_name=longitude_coordinate_name,
                latitude_coordinate_name=latitude_coordinate_name,
            )

    def mpi_set_from_dataset(
        self,
        *,
        bathymetry_path,
        longitude_coordinate_name,
        latitude_coordinate_name,
        vertical_coordinate_name,
        fill_channels=False,
        positive_down=False,
        output_dir=Path(""),
        write_to_file=True,
        verbose=True,
    ):
<<<<<<< HEAD
=======

>>>>>>> f5ec3061
        if verbose:
            print(
                f"""
            *MANUAL REGRIDDING INSTRUCTIONS*
            
            Calling `[object_name].mpi_set_from_dataset` sets up the files necessary for regridding
            the bathymetry using mpirun and ESMF_Regrid. See below for the step-by-step instructions:
            
            1. There should be two files: `bathymetry_original.nc` and `bathymetry_unfinished.nc` located at
            {output_dir}. 
            
            2. Open a terminal and change to this directory (e.g. `cd {output_dir}`).
            
            3. Request appropriate computational resources (see example script below), and run the command:
            
            `mpirun -np NUMBER_OF_CPUS ESMF_Regrid -s bathymetry_original.nc -d bathymetry_unfinished.nc -m bilinear --src_var depth --dst_var depth --netcdf4 --src_regional --dst_regional`
            
            4. Run Topo_object.tidy_bathymetry(args) to finish processing the bathymetry. 
            
            Example PBS script using NCAR's Casper Machine: https://gist.github.com/AidanJanney/911290acaef62107f8e2d4ccef9d09be
            
            For additional details see: https://xesmf.readthedocs.io/en/latest/large_problems_on_HPC.html
            """
            )

        self.bathymetry_output, self.empty_bathy = self.config_dataset(
            bathymetry_path=bathymetry_path,
            longitude_coordinate_name=longitude_coordinate_name,
            latitude_coordinate_name=latitude_coordinate_name,
            vertical_coordinate_name=vertical_coordinate_name,
            fill_channels=fill_channels,
            positive_down=positive_down,
            output_dir=output_dir,
            write_to_file=write_to_file,
        )

        print(
            "Configuration complete. Ready for regridding with MPI. See documentation for more details."
        )

    def config_dataset(
        self,
        bathymetry_path,
        longitude_coordinate_name,
        latitude_coordinate_name,
        vertical_coordinate_name,
        fill_channels=False,
        positive_down=False,
        output_dir=Path(""),
        write_to_file=True,
    ):
        """
        Sets up necessary objects/files for regridding bathymetry. Can be flexibly used with
        mapping.regrid_bathy_dataset() or user can manually regrid with ESMF_regrid.

        If manual regridding is necessary, write_to_file must be set to True.

        Arguments:
            bathymetry_path (str): Path to netCDF file with bathymetry data.
            longitude_coordinate_name (Optional[str]): The name of the longitude coordinate in the bathymetry
                dataset at ``bathymetry_path``. For example, for GEBCO bathymetry: ``'lon'`` (default).
            latitude_coordinate_name (Optional[str]): The name of the latitude coordinate in the bathymetry
                dataset at ``bathymetry_path``. For example, for GEBCO bathymetry: ``'lat'`` (default).
            vertical_coordinate_name (Optional[str]): The name of the vertical coordinate in the bathymetry
                dataset at ``bathymetry_path``. For example, for GEBCO bathymetry: ``'elevation'`` (default).
            output_dir: str | Path
                The str or Path the write to file should write to. Defaults to the directory the script is running in.
            write_to_file (Optional[bool]): Files saved to ``output_dir``. Defaults to ``True``. Must be set to true if using manual regridding methods with ESMF_regrid.

        Returns:
            (``bathymetry_output``,``empty_bathy``) (tuple of Datasets): where ``bathymetry_output`` is the original bathymetry data with proper metadata and attributes and ``empty_bathy`` is a template for the regridder.
        """
        coordinate_names = {
            "xh": longitude_coordinate_name,
            "yh": latitude_coordinate_name,
            "depth": vertical_coordinate_name,
        }
        longitude_extent = (
            float(self._grid.qlon.min()),
            float(self._grid.qlon.max()),
        )
        latitude_extent = (
            float(self._grid.qlat.min()),
            float(self._grid.qlat.max()),
        )

        bathymetry = xr.open_dataset(bathymetry_path, chunks="auto")[
            coordinate_names["depth"]
        ]

        bathymetry = bathymetry.sel(
            {
                coordinate_names["yh"]: slice(
                    latitude_extent[0] - 0.5, latitude_extent[1] + 0.5
                )
            }  # 0.5 degree latitude buffer (hardcoded) for regridding
        ).astype("float")

        ## Check if the original bathymetry provided has a longitude extent that goes around the globe
        ## to take care of the longitude seam when we slice out the regional domain.

        horizontal_resolution = (
            bathymetry[coordinate_names["xh"]][1]
            - bathymetry[coordinate_names["xh"]][0]
        )

        horizontal_extent = (
            bathymetry[coordinate_names["xh"]][-1]
            - bathymetry[coordinate_names["xh"]][0]
            + horizontal_resolution
        )

        longitude_buffer = 0.5  # 0.5 degree longitude buffer (hardcoded) for regridding

        if np.isclose(horizontal_extent, 360):
            ## longitude extent that goes around the globe -- use longitude_slicer
            bathymetry = longitude_slicer(
                bathymetry,
                np.array(longitude_extent)
                + np.array([-longitude_buffer, longitude_buffer]),
                coordinate_names["xh"],
            )
        else:
            ## otherwise, slice normally
            bathymetry = bathymetry.sel(
                {
                    coordinate_names["xh"]: slice(
                        longitude_extent[0] - longitude_buffer,
                        longitude_extent[1] + longitude_buffer,
                    )
                }
            )

        bathymetry.attrs["missing_value"] = -1e20  # missing value expected by FRE tools
        bathymetry_output = xr.Dataset({"depth": bathymetry})
        bathymetry.close()

        bathymetry_output = bathymetry_output.rename(
            {coordinate_names["xh"]: "lon", coordinate_names["yh"]: "lat"}
        )

        bathymetry_output.depth.attrs["_FillValue"] = -1e20
        bathymetry_output.depth.attrs["units"] = "meters"
        bathymetry_output.depth.attrs["standard_name"] = (
            "height_above_reference_ellipsoid"
        )
        bathymetry_output.depth.attrs["long_name"] = "Elevation relative to sea level"
        bathymetry_output.depth.attrs["coordinates"] = "lon lat"
        if write_to_file:
            bathymetry_output.to_netcdf(
                output_dir / "bathymetry_original.nc",
                mode="w",
                engine="netcdf4",
            )

        empty_bathy = xr.Dataset(
            {
                "lon": self._grid.tlon,
                "lat": self._grid.tlat,
            }
        )

        empty_bathy = empty_bathy.set_coords(("lon", "lat"))
        empty_bathy["depth"] = xr.zeros_like(empty_bathy["lon"])
        empty_bathy.lon.attrs["units"] = "degrees_east"
        empty_bathy.lon.attrs["_FillValue"] = 1e20
        empty_bathy.lat.attrs["units"] = "degrees_north"
        empty_bathy.lat.attrs["_FillValue"] = 1e20
        empty_bathy.depth.attrs["units"] = "meters"
        empty_bathy.depth.attrs["coordinates"] = "lon lat"
        if write_to_file:
            empty_bathy.to_netcdf(
                output_dir / "bathymetry_unfinished.nc",
                mode="w",
                engine="netcdf4",
            )
            empty_bathy.close()
        return bathymetry_output, empty_bathy
        

    def tidy_dataset(
        self,
        fill_channels=False,
        positive_down=False,
        vertical_coordinate_name="depth",
        bathymetry=None,
        output_dir=Path(""),
        write_to_file=True,
        longitude_coordinate_name="lon",
        latitude_coordinate_name="lat",
    ):
        """
        An auxiliary method for bathymetry used to fix up the metadata and remove inland
        lakes after regridding the bathymetry. Having :func:`~tidy_dataset` as a separate
        method from :func:`~setup_bathymetry` allows for the regridding to be done separately,
        since regridding can be really expensive for large domains.

        If the bathymetry is already regridded and what is left to be done is fixing the metadata
        or fill in some channels, then :func:`~tidy_dataset` directly can read the existing
        ``bathymetry_unfinished.nc`` file that should be in the input directory.

        Arguments:
            fill_channels (Optional[bool]): Whether to fill in diagonal channels.
                This removes more narrow inlets, but can also connect extra islands to land.
                Default: ``False``.
            positive_down (Optional[bool]): If ``False`` (default), assume that
                bathymetry vertical coordinate is positive down, as is the case in GEBCO for example.
            bathymetry (Optional[xr.Dataset]): The bathymetry dataset to tidy up. If not provided,
                it will read the bathymetry from the file ``bathymetry_unfinished.nc`` in the input directory
                that was created by :func:`~config/regrid_dataset`.
        """
        ## reopen bathymetry to modify
        print(
            "Tidy bathymetry: Reading in regridded bathymetry to fix up metadata...",
            end="",
        )
        if read_bathy_from_file := bathymetry is None:
            bathymetry = xr.open_dataset(
                output_dir / "bathymetry_unfinished.nc", engine="netcdf4"
            )

        ## Ensure correct encoding
        bathymetry = xr.Dataset(
            {"depth": (["ny", "nx"], bathymetry[vertical_coordinate_name].values)},
            coords={
                "lon": (["ny", "nx"], bathymetry[longitude_coordinate_name].values),
                "lat": (["ny", "nx"], bathymetry[latitude_coordinate_name].values),
            },
        )
        bathymetry.attrs["depth"] = "meters"
        bathymetry.attrs["standard_name"] = "bathymetric depth at T-cell centers"
        bathymetry.attrs["coordinates"] = "zi"

        bathymetry.expand_dims("tiles", 0)

        if not positive_down:
            ## Ensure that coordinate is positive down!
            bathymetry["depth"] *= -1

        ## Make a land mask based on the bathymetry
        ocean_mask = xr.where(bathymetry.depth <= 0, 0, 1)
        land_mask = np.abs(ocean_mask - 1)

        ## REMOVE INLAND LAKES
        print("done. Filling in inland lakes and channels... ", end="")

        changed = True  ## keeps track of whether solution has converged or not

        forward = True  ## only useful for iterating through diagonal channel removal. Means iteration goes SW -> NE

        while changed == True:
            ## First fill in all lakes.
            ## scipy.ndimage.binary_fill_holes fills holes made of 0's within a field of 1's
            land_mask[:, :] = binary_fill_holes(land_mask.data)
            ## Get the ocean mask instead of land- easier to remove channels this way
            ocean_mask = np.abs(land_mask - 1)

            ## Now fill in all one-cell-wide channels
            newmask = xr.where(
                ocean_mask * (land_mask.shift(nx=1) + land_mask.shift(nx=-1)) == 2, 1, 0
            )
            newmask += xr.where(
                ocean_mask * (land_mask.shift(ny=1) + land_mask.shift(ny=-1)) == 2, 1, 0
            )

            if fill_channels == True:
                ## fill in all one-cell-wide horizontal channels
                newmask = xr.where(
                    ocean_mask * (land_mask.shift(nx=1) + land_mask.shift(nx=-1)) == 2,
                    1,
                    0,
                )
                newmask += xr.where(
                    ocean_mask * (land_mask.shift(ny=1) + land_mask.shift(ny=-1)) == 2,
                    1,
                    0,
                )
                ## Diagonal channels
                if forward == True:
                    ## horizontal channels
                    newmask += xr.where(
                        (ocean_mask * ocean_mask.shift(nx=1))
                        * (
                            land_mask.shift({"nx": 1, "ny": 1})
                            + land_mask.shift({"ny": -1})
                        )
                        == 2,
                        1,
                        0,
                    )  ## up right & below
                    newmask += xr.where(
                        (ocean_mask * ocean_mask.shift(nx=1))
                        * (
                            land_mask.shift({"nx": 1, "ny": -1})
                            + land_mask.shift({"ny": 1})
                        )
                        == 2,
                        1,
                        0,
                    )  ## down right & above
                    ## Vertical channels
                    newmask += xr.where(
                        (ocean_mask * ocean_mask.shift(ny=1))
                        * (
                            land_mask.shift({"nx": 1, "ny": 1})
                            + land_mask.shift({"nx": -1})
                        )
                        == 2,
                        1,
                        0,
                    )  ## up right & left
                    newmask += xr.where(
                        (ocean_mask * ocean_mask.shift(ny=1))
                        * (
                            land_mask.shift({"nx": -1, "ny": 1})
                            + land_mask.shift({"nx": 1})
                        )
                        == 2,
                        1,
                        0,
                    )  ## up left & right

                    forward = False

                if forward == False:
                    ## Horizontal channels
                    newmask += xr.where(
                        (ocean_mask * ocean_mask.shift(nx=-1))
                        * (
                            land_mask.shift({"nx": -1, "ny": 1})
                            + land_mask.shift({"ny": -1})
                        )
                        == 2,
                        1,
                        0,
                    )  ## up left & below
                    newmask += xr.where(
                        (ocean_mask * ocean_mask.shift(nx=-1))
                        * (
                            land_mask.shift({"nx": -1, "ny": -1})
                            + land_mask.shift({"ny": 1})
                        )
                        == 2,
                        1,
                        0,
                    )  ## down left & above
                    ## Vertical channels
                    newmask += xr.where(
                        (ocean_mask * ocean_mask.shift(ny=-1))
                        * (
                            land_mask.shift({"nx": 1, "ny": -1})
                            + land_mask.shift({"nx": -1})
                        )
                        == 2,
                        1,
                        0,
                    )  ## down right & left
                    newmask += xr.where(
                        (ocean_mask * ocean_mask.shift(ny=-1))
                        * (
                            land_mask.shift({"nx": -1, "ny": -1})
                            + land_mask.shift({"nx": 1})
                        )
                        == 2,
                        1,
                        0,
                    )  ## down left & right

                    forward = True

            newmask = xr.where(newmask > 0, 1, 0)
            changed = np.max(newmask) == 1
            land_mask += newmask

        ocean_mask = np.abs(land_mask - 1)

        bathymetry["depth"] *= ocean_mask

        ## Now, any points in the bathymetry that are shallower than minimum depth are set to minimum depth.
        ## This preserves the true land/ocean mask.
        bathymetry["depth"] = bathymetry["depth"].where(bathymetry["depth"] > 0, np.nan)
        bathymetry["depth"] = bathymetry["depth"].where(
            ~(bathymetry.depth <= self.min_depth), self.min_depth + 0.1
        )
        bathymetry = bathymetry.fillna(
            0
        )  # After min_depth filtering, move the land values to zero
        bathymetry.depth.attrs["units"] = "meters"
<<<<<<< HEAD
        new_values = bathymetry.depth

        # Save to object (Build TCM Object)
        all_indices = list(np.ndindex(self.depth.shape))  # list of (j, i) tuples

        # 3. Flatten the new values to match the indices
        new_values = new_values.values.ravel().tolist()

        # 4. Flatten old values if depth exists
        old_values = (
            self.depth.values.ravel().tolist() if self.depth is not None else None
        )

        # 5. Build command
        cmd_type = (
            CommandType.COMMAND if np.all(np.isnan(self.depth)) else CommandType.COMMAND
        )
        depth_edit_command = DepthEditCommand(
            self, all_indices, new_values, old_values=old_values
        )

        self.tcm.execute(depth_edit_command, cmd_type=cmd_type)

    def erase_selected_basin(self, i, j):
        label = self.basintmask.data[j, i]
        affected = np.where(self.basintmask.data == label)
        indices = list(zip(affected[0], affected[1]))
        if not indices:
            return
        old_values = [self.depth.data[jj, ii] for jj, ii in indices]
        new_values = [0] * len(indices)
        cmd = DepthEditCommand(self, indices, new_values, old_values=old_values)
        self.tcm.execute(cmd)

    def erase_disconnected_basin(self, i, j):
        label = self.basintmask.data[j, i]
        affected = np.where(self.basintmask.data != label)
        indices = list(zip(affected[0], affected[1]))
        if not indices:
            return
        old_values = [self.depth.data[jj, ii] for jj, ii in indices]
        new_values = [0] * len(indices)
        cmd = DepthEditCommand(self, indices, new_values, old_values=old_values)
        self.tcm.execute(cmd)
=======
        self._depth = bathymetry.depth
>>>>>>> f5ec3061

    def apply_ridge(self, height, width, lon, ilat):
        """
        Apply a ridge to the bathymetry.

        Parameters
        ----------
        height : float
            Height of the ridge to be added.
        width : float
            Width of the ridge to be added.
        lon : float
            Longitude where the ridge is to be centered.
        ilat : pair of integers
            Initial and final latitude indices for the ridge.
        """

        ridge_lon = [
            self._grid.tlon[0, 0].data,
            lon - width / 2.0,
            lon,
            lon + width / 2.0,
            self._grid.tlon[0, -1].data,
        ]
        ridge_height = [0.0, 0.0, -height, 0.0, 0.0]
        interp_func = interpolate.interp1d(ridge_lon, ridge_height, kind=2)
        ridge_height_mapped = interp_func(self._grid.tlon[0, :])
        ridge_height_mapped = np.where(
            ridge_height_mapped <= 0.0, ridge_height_mapped, 0.0
        )
        affected_indices = []
        old_vals = []
        new_vals = []
        for j in range(ilat[0], ilat[1]):
            affected_indices.extend([(j, i) for i in range(self._grid.nx)])
            old_vals.extend(self._depth[j, :].values)
            new_vals.extend((self._depth[j, :] + ridge_height_mapped).values)
        depth_edit_command = DepthEditCommand(
            self, affected_indices, new_vals, old_values=old_vals
        )
        self.tcm.execute(depth_edit_command)

    def apply_land_frac(
        self,
        landfrac_filepath,
        landfrac_name,
        xcoord_name,
        ycoord_name,
        depth_fillval=0.0,
        cutoff_frac=0.5,
        method="bilinear",
    ):
        """
        Given a dataset containing land fraction, generate and apply ocean mask.

        Parameters
        ----------
        landfrac_filepath : str
            Path the netcdf file containing the land fraction field.
        landfrac_name : str
            The field name corresponding to the land fraction  (e.g., "landfrac").
        xcoord_name : str
            The name of the x coordinate of the landfrac dataset (e.g., "lon").
        ycoord_name : str
            The name of the y coordinate of the landfrac dataset (e.g., "lat").
        depth_fillval : float
            The depth value for dry cells.
        cutoff_frac : float
            Cells with landfrac > cutoff_frac are deemed land cells.
        method : str
            Mapping method for determining the ocean mask (lnd -> ocn)
        """

        import xesmf as xe

        assert isinstance(landfrac_filepath, str), "landfrac_filepath must be a string"
        assert landfrac_filepath.endswith(
            ".nc"
        ), "landfrac_filepath must point to a netcdf file"
        ds = xr.open_dataset(landfrac_filepath)

        assert isinstance(landfrac_name, str), "landfrac_name must be a string"
        assert (
            landfrac_name in ds
        ), f"Couldn't find {landfrac_name} in {landfrac_filepath}"
        assert isinstance(xcoord_name, str), "xcoord_name must be a string"
        assert (
            landfrac_name in ds
        ), f"Couldn't find {xcoord_name} in {landfrac_filepath}"
        assert isinstance(ycoord_name, str), "ycoord_name must be a string"
        assert (
            landfrac_name in ds
        ), f"Couldn't find {ycoord_name} in {landfrac_filepath}"
        assert isinstance(
            depth_fillval, float
        ), f"depth_fillval={depth_fillval} must be a float"
        assert (
            depth_fillval < self._min_depth
        ), f"depth_fillval (the depth of dry cells) must be smaller than the minimum depth {self._min_depth}"
        assert isinstance(
            cutoff_frac, float
        ), f"cutoff_frac={cutoff_frac} must be a float"
        assert (
            0.0 <= cutoff_frac <= 1.0
        ), f"cutoff_frac={cutoff_frac} must be 0<= and <=1"

        valid_methods = [
            "bilinear",
            "conservative",
            "conservative_normed",
            "patch",
            "nearest_s2d",
            "nearest_d2s",
        ]
        assert (
            method in valid_methods
        ), f"{method} is not a valid mapping method. Choose from: {valid_methods}"

        ds_mapped = xr.Dataset(
            data_vars={}, coords={"lat": self._grid.tlat, "lon": self._grid.tlon}
        )

        regridder = xe.Regridder(
            ds, ds_mapped, method, periodic=self._grid.is_cyclic_x
        )
        mask_mapped = regridder(ds.landfrac)

        # Build TCM Object
        mask = mask_mapped > cutoff_frac  # boolean mask
        ny, nx = self._depth.shape

        affected_indices = []
        old_vals = []
        new_vals = []

        for j in range(ny):
            for i in range(nx):

                if mask[j, i]:
                    affected_indices.append((j, i))
                    old_val = self._depth[j, i]
                    new_val = depth_fillval

                    old_vals.append(old_val)
                    new_vals.append(new_val)

        depth_edit_command = DepthEditCommand(
            self, affected_indices, new_vals, old_values=old_vals
        )
        self.tcm.execute(depth_edit_command)

    def gen_topo_ds(self, title=None):
        """
        Write the TOPO_FILE (bathymetry file) in xarray Dataset.

        Parameters
        ----------
        title: str, optional
            File title.
        """
        ds = xr.Dataset()

        # global attrs:
        ds.attrs["date_created"] = datetime.now().isoformat()
        if title:
            ds.attrs["title"] = title
        else:
            ds.attrs["title"] = "MOM6 topography file"
        ds.attrs["min_depth"] = self.min_depth
        ds.attrs["max_depth"] = self.max_depth

        ds["y"] = xr.DataArray(
            self._grid.tlat,
            dims=["ny", "nx"],
            attrs={
                "long_name": "array of t-grid latitudes",
                "units": self._grid.tlat.units,
            },
        )

        ds["x"] = xr.DataArray(
            self._grid.tlon,
            dims=["ny", "nx"],
            attrs={
                "long_name": "array of t-grid longitutes",
                "units": self._grid.tlon.units,
            },
        )

        ds["mask"] = xr.DataArray(
            self.tmask.astype(np.int32),
            dims=["ny", "nx"],
            attrs={
                "long_name": "landsea mask at t points: 1 ocean, 0 land",
                "units": "nondim",
            },
        )

        ds["depth"] = xr.DataArray(
            self._depth.data,
            dims=["ny", "nx"],
            attrs={"long_name": "t-grid cell depth", "units": "m"},
        )


        return ds

    def save(self):
        """
        Save the TOPO_FILE (bathymetry file) in netcdf format to version control
        """

        self.tcm.save()

    def write_topo(self, file_path, title=None):
        """
        Write the TOPO_FILE (bathymetry file) in netcdf format. The written file is
        to be read in by MOM6 during runtime.

        Parameters
        ----------
        file_path: str
            Path to TOPO_FILE to be written.
        title: str, optional
            File title.
        """

        ds = self.gen_topo_ds(title=title)
        ds.to_netcdf(file_path, format='NETCDF3_64BIT')

    def write_cice_grid(self, file_path):
        """
        Write the CICE grid file in netcdf format. The written file is
        to be read in by CICE during runtime.

        Parameters
        ----------
        file_path: str
            Path to CICE grid file to be written.
        """

        assert (
            "degrees" in self._grid.tlat.units and "degrees" in self._grid.tlon.units
        ), "Unsupported coord"

        ds = xr.Dataset()

        # global attrs:
        ds.attrs["title"] = "CICE grid file"

        ny = self._grid.ny
        nx = self._grid.nx

        ds["ulat"] = xr.DataArray(
            np.deg2rad(self._grid.qlat[1:, 1:].data),
            dims=["nj", "ni"],
            attrs={
                "long_name": "U grid center latitude",
                "units": "radians",
                "bounds": "latu_bounds",
            },
        )

        ds["ulon"] = xr.DataArray(
            np.deg2rad(self._grid.qlon[1:, 1:].data),
            dims=["nj", "ni"],
            attrs={
                "long_name": "U grid center longitude",
                "units": "radians",
                "bounds": "lonu_bounds",
            },
        )

        ds["tlat"] = xr.DataArray(
            np.deg2rad(self._grid.tlat.data),
            dims=["nj", "ni"],
            attrs={
                "long_name": "T grid center latitude",
                "units": "degrees_north",
                "bounds": "latt_bounds",
            },
        )

        ds["tlon"] = xr.DataArray(
            np.deg2rad(self._grid.tlon.data),
            dims=["nj", "ni"],
            attrs={
                "long_name": "T grid center longitude",
                "units": "degrees_east",
                "bounds": "lont_bounds",
            },
        )

        ds["htn"] = xr.DataArray(
            self._grid.dxCv.data * 100.0,
            dims=["nj", "ni"],
            attrs={
                "long_name": "T cell width on North side",
                "units": "cm",
                "coordinates": "TLON TLAT",
            },
        )

        ds["hte"] = xr.DataArray(
            self._grid.dyCu.data * 100,
            dims=["nj", "ni"],
            attrs={
                "long_name": "T cell width on East side",
                "units": "cm",
                "coordinates": "TLON TLAT",
            },
        )

        ds["angle"] = xr.DataArray(
            np.deg2rad(
                self._grid.angle_q.data[1:,1:] # Slice the q-grid from MOM6 (which is u-grid in CICE/POP) to CICE/POP convention, the top right of the t points
            ),
            dims=["nj", "ni"],
            attrs={
                "long_name": "angle grid makes with latitude line on U grid",
                "units": "radians",
                "coordinates": "ULON ULAT",
            },
        )

        ds["anglet"] = xr.DataArray(
            np.deg2rad(self._grid.angle.data),
            dims=["nj", "ni"],
            attrs={
                "long_name": "angle grid makes with latitude line on T grid",
                "units": "radians",
                "coordinates": "TLON TLAT",
            },
        )

        ds["kmt"] = xr.DataArray(
            self.tmask.astype(np.float32),
            dims=["nj", "ni"],
            attrs={
                "long_name": "mask of T grid cells",
                "units": "unitless",
                "coordinates": "TLON TLAT",
            },
        )

        ds.to_netcdf(
            file_path,
            format='NETCDF3_64BIT',
        )

    def write_scrip_grid(self, file_path, title=None):
        """
        Write the SCRIP grid file. In latest CESM versions, SCRIP grid files are
        no longer required and are replaced by ESMF mesh files. However, SCRIP
        files are still needed to generate custom ocean-runoff mapping files.

        Parameters
        ----------
        file_path: str
            Path to SCRIP file to be written.
        title: str, optional
            File title.
        """

        ds = xr.Dataset()

        # global attrs:
        ds.attrs["Conventions"] = "SCRIP"
        ds.attrs["date_created"] = datetime.now().isoformat()
        if title:
            ds.attrs["title"] = title

        ds["grid_dims"] = xr.DataArray(
            np.array([self._grid.nx, self._grid.ny]).astype(np.int32),
            dims=["grid_rank"],
        )
        ds["grid_center_lat"] = xr.DataArray(
            self._grid.tlat.data.flatten(),
            dims=["grid_size"],
            attrs={"units": self._grid.supergrid.axis_units},
        )
        ds["grid_center_lon"] = xr.DataArray(
            self._grid.tlon.data.flatten(),
            dims=["grid_size"],
            attrs={"units": self._grid.supergrid.axis_units},
        )
        ds["grid_imask"] = xr.DataArray(
            self.tmask.data.astype(np.int32).flatten(),
            dims=["grid_size"],
            attrs={"units": "unitless"},
        )

        ds["grid_corner_lat"] = xr.DataArray(
            np.zeros((ds.sizes["grid_size"], 4)),
            dims=["grid_size", "grid_corners"],
            attrs={"units": self._grid.supergrid.axis_units},
        )
        ds["grid_corner_lon"] = xr.DataArray(
            np.zeros((ds.sizes["grid_size"], 4)),
            dims=["grid_size", "grid_corners"],
            attrs={"units": self._grid.supergrid.axis_units},
        )

        i_range = range(self._grid.nx)
        j_range = range(self._grid.ny)
        j, i = np.meshgrid(j_range, i_range, indexing="ij")
        k = j * self._grid.nx + i

        ds["grid_corner_lat"].data[k] = np.stack(
            (
                self._grid.qlat.data[j, i],
                self._grid.qlat.data[j, i + 1],
                self._grid.qlat.data[j + 1, i + 1],
                self._grid.qlat.data[j + 1, i],
            ),
            axis=-1,
        )

        ds["grid_corner_lon"].data[k] = np.stack(
            (
                self._grid.qlon.data[j, i],
                self._grid.qlon.data[j, i + 1],
                self._grid.qlon.data[j + 1, i + 1],
                self._grid.qlon.data[j + 1, i],
            ),
            axis=-1,
        )

        ds["grid_area"] = xr.DataArray(
            cell_area_rad(ds.grid_corner_lon.data, ds.grid_corner_lat.data),
            dims=["grid_size"],
            attrs={"units": "radians^2"},
        )

        ds.to_netcdf(
            file_path,
            format='NETCDF3_64BIT',
        )

    def write_esmf_mesh(self, file_path, title=None):
        """
        Write the ESMF mesh file

        Parameters
        ----------
        file_path: str
            Path to ESMF mesh file to be written.
        title: str, optional
            File title.
        """

        ds = xr.Dataset()

        # global attrs:
        ds.attrs["gridType"] = "unstructured mesh"
        ds.attrs["date_created"] = datetime.now().isoformat()
        if title:
            ds.attrs["title"] = title

        tlon_flat = self._grid.tlon.data.flatten()
        tlat_flat = self._grid.tlat.data.flatten()
        ncells = len(tlon_flat)  # i.e., elementCount in ESMF mesh nomenclature

        coord_units = self._grid.supergrid.axis_units

        ds["centerCoords"] = xr.DataArray(
            [[tlon_flat[i], tlat_flat[i]] for i in range(ncells)],
            dims=["elementCount", "coordDim"],
            attrs={"units": coord_units},
        )

        ds["numElementConn"] = xr.DataArray(
            np.full(ncells, 4).astype(np.int8),
            dims=["elementCount"],
            attrs={"long_name": "Node indices that define the element connectivity"},
        )

        ds["elementArea"] = xr.DataArray(
            self._grid.tarea.data.flatten(),
            dims=["elementCount"],
            attrs={"units": self._grid.tarea.units},
        )

        ds["elementMask"] = xr.DataArray(
            self.tmask.data.astype(np.int32).flatten(), dims=["elementCount"]
        )

        i0 = 1  # start index for node id's

        if self._grid.is_tripolar(self._grid._supergrid):
<<<<<<< HEAD
=======

>>>>>>> f5ec3061
            nx, ny = self._grid.nx, self._grid.ny
            qlon_flat = self._grid.qlon.data[:, :-1].flatten()[: -(nx // 2 - 1)]
            qlat_flat = self._grid.qlat.data[:, :-1].flatten()[: -(nx // 2 - 1)]
            nnodes = len(qlon_flat)
            assert nnodes + (nx // 2 - 1) == nx * (ny + 1)

            # Below returns element connectivity of i-th element
            # (assuming 0 based node and element indexing)
            def get_element_conn(i):
                is_final_column = (i + 1) % nx == 0
                on_top_row = i // nx == ny - 1
                on_second_half_of_stitch = on_top_row and (i % nx) >= nx // 2

                # lower left corner
                ll = i0 + i % nx + (i // nx) * (nx)

                # lower right corner
                lr = ll + 1
                if is_final_column:
                    lr -= nx

                # upper right corner
                ur = lr + nx
                if on_second_half_of_stitch and not is_final_column:
                    ur -= 2 * (i % nx + 1 - nx // 2)

                # upper left corner
                ul = ll + nx
                if on_second_half_of_stitch:
                    ul = ur + 1

                return [ll, lr, ur, ul]

        elif self._grid.is_cyclic_x == True:

            nx, ny = self._grid.nx, self._grid.ny
            qlon_flat = self._grid.qlon.data[:, :-1].flatten()
            qlat_flat = self._grid.qlat.data[:, :-1].flatten()
            nnodes = len(qlon_flat)
            assert nnodes == nx * (ny + 1)

            # Below returns element connectivity of i-th element
            # (assuming 0 based node and element indexing)
            get_element_conn = lambda i: [
                i0 + i % nx + (i // nx) * (nx),
                i0 + i % nx + (i // nx) * (nx) + 1 - (((i + 1) % nx) == 0) * nx,
                i0 + i % nx + (i // nx + 1) * (nx) + 1 - (((i + 1) % nx) == 0) * nx,
                i0 + i % nx + (i // nx + 1) * (nx),
            ]

        else:  # non-cyclic grid
<<<<<<< HEAD
=======

>>>>>>> f5ec3061
            nx, ny = self._grid.nx, self._grid.ny
            qlon_flat = self._grid.qlon.data.flatten()
            qlat_flat = self._grid.qlat.data.flatten()
            nnodes = len(qlon_flat)
            assert nnodes == (nx + 1) * (ny + 1)

            # Below returns element connectivity of i-th element
            # (assuming 0 based node and element indexing)
            get_element_conn = lambda i: [
                i0 + i % nx + (i // nx) * (nx + 1),
                i0 + i % nx + (i // nx) * (nx + 1) + 1,
                i0 + i % nx + (i // nx + 1) * (nx + 1) + 1,
                i0 + i % nx + (i // nx + 1) * (nx + 1),
            ]

        ds["nodeCoords"] = xr.DataArray(
            np.column_stack((qlon_flat, qlat_flat)),
            dims=["nodeCount", "coordDim"],
            attrs={"units": coord_units},
        )

        ds["elementConn"] = xr.DataArray(
            np.array([get_element_conn(i) for i in range(ncells)]).astype(np.int32),
            dims=["elementCount", "maxNodePElement"],
            attrs={
                "long_name": "Node indices that define the element connectivity",
                "start_index": np.int32(i0),
            },
        )

        self.mesh_path = file_path
        ds.to_netcdf(self.mesh_path, format='NETCDF3_64BIT')<|MERGE_RESOLUTION|>--- conflicted
+++ resolved
@@ -6,9 +6,10 @@
 from scipy.ndimage import label
 from mom6_bathy.utils import cell_area_rad, longitude_slicer
 from mom6_bathy.grid import Grid
+from mom6_bathy.utils import cell_area_rad, longitude_slicer
+from mom6_bathy.grid import Grid
 from scipy.spatial import cKDTree
 from scipy.ndimage import binary_fill_holes
-<<<<<<< HEAD
 from mom6_bathy.git_utils import get_domain_dir, get_repo
 import shutil
 import json
@@ -16,9 +17,6 @@
 from mom6_bathy.edit_command import *
 from mom6_bathy.command_manager import TopoCommandManager
 from mom6_bathy.command_manager import CommandType
-=======
-from pathlib import Path
->>>>>>> f5ec3061
 from mom6_bathy.mapping import regrid_dataset_via_xesmf
 
 
@@ -533,29 +531,16 @@
         nx = self._grid.nx
         ny = self._grid.ny
         leny = self._grid.supergrid.leny
-<<<<<<< HEAD
-=======
-        self._depth = xr.DataArray(
-            np.full((ny, nx), max_depth),
-            dims=["ny", "nx"],
-            attrs={"units": "m"},
-        )
->>>>>>> f5ec3061
 
         D0 = (max_depth - dedge) / (
             (1.0 - np.exp(-0.5 * leny * rad_earth * np.pi / (180.0 * expdecay)))
             * (1.0 - np.exp(-0.5 * leny * rad_earth * np.pi / (180.0 * expdecay)))
         )
 
-<<<<<<< HEAD
         new_values = dedge + D0 * (
             np.sin(
                 np.pi * (self._grid.tlon[:, :] - west_lon) / self._grid.supergrid.lenx
             )
-=======
-        self._depth[:, :] = dedge + D0 * (
-            np.sin(np.pi * (self._grid.tlon[:, :] - west_lon) / self._grid.supergrid.lenx)
->>>>>>> f5ec3061
             * (
                 1.0
                 - np.exp(
@@ -606,14 +591,6 @@
         south_lat = self._grid.tlat[0, 0]
         len_lon = self._grid.supergrid.lenx
         len_lat = self._grid.supergrid.leny
-<<<<<<< HEAD
-=======
-        self._depth = xr.DataArray(
-            np.full((self._grid.ny, self._grid.nx), max_depth),
-            dims=["ny", "nx"],
-            attrs={"units": "m"},
-        )
->>>>>>> f5ec3061
 
         D0 = (max_depth - dedge) / (
             (1.0 - np.exp(-0.5 * len_lat * rad_earth * np.pi / (180.0 * expdecay)))
@@ -644,7 +621,6 @@
             )
         )
 
-<<<<<<< HEAD
         # Save to object (Build TCM Object)
         all_indices = list(np.ndindex(self.depth.shape))  # list of (j, i) tuples
 
@@ -666,8 +642,6 @@
 
         self.tcm.execute(depth_edit_command, cmd_type=cmd_type)
 
-=======
->>>>>>> f5ec3061
     def set_from_dataset(
         self,
         bathymetry_path,
@@ -766,10 +740,6 @@
         write_to_file=True,
         verbose=True,
     ):
-<<<<<<< HEAD
-=======
-
->>>>>>> f5ec3061
         if verbose:
             print(
                 f"""
@@ -1158,7 +1128,6 @@
             0
         )  # After min_depth filtering, move the land values to zero
         bathymetry.depth.attrs["units"] = "meters"
-<<<<<<< HEAD
         new_values = bathymetry.depth
 
         # Save to object (Build TCM Object)
@@ -1203,9 +1172,6 @@
         new_values = [0] * len(indices)
         cmd = DepthEditCommand(self, indices, new_values, old_values=old_values)
         self.tcm.execute(cmd)
-=======
-        self._depth = bathymetry.depth
->>>>>>> f5ec3061
 
     def apply_ridge(self, height, width, lon, ilat):
         """
@@ -1696,11 +1662,9 @@
         i0 = 1  # start index for node id's
 
         if self._grid.is_tripolar(self._grid._supergrid):
-<<<<<<< HEAD
-=======
-
->>>>>>> f5ec3061
             nx, ny = self._grid.nx, self._grid.ny
+            qlon_flat = self._grid.qlon.data[:, :-1].flatten()[: -(nx // 2 - 1)]
+            qlat_flat = self._grid.qlat.data[:, :-1].flatten()[: -(nx // 2 - 1)]
             qlon_flat = self._grid.qlon.data[:, :-1].flatten()[: -(nx // 2 - 1)]
             qlat_flat = self._grid.qlat.data[:, :-1].flatten()[: -(nx // 2 - 1)]
             nnodes = len(qlon_flat)
@@ -1751,10 +1715,6 @@
             ]
 
         else:  # non-cyclic grid
-<<<<<<< HEAD
-=======
-
->>>>>>> f5ec3061
             nx, ny = self._grid.nx, self._grid.ny
             qlon_flat = self._grid.qlon.data.flatten()
             qlat_flat = self._grid.qlat.data.flatten()
