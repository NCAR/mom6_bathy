--- conflicted
+++ resolved
@@ -640,7 +640,6 @@
                 "coordinates": "ULON ULAT",
             },
         )
-<<<<<<< HEAD
 
         ds["anglet"] = xr.DataArray(
             np.deg2rad(
@@ -654,9 +653,6 @@
             },
         )
 
-=======
-        
->>>>>>> 5156d805
         ds["kmt"] = xr.DataArray(
             self.tmask.astype(np.float32),
             dims=["nj", "ni"],
